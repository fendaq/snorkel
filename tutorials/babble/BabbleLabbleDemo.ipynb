--- conflicted
+++ resolved
@@ -87,19 +87,7 @@
      "name": "stdout",
      "output_type": "stream",
      "text": [
-<<<<<<< HEAD
       "Overwriting disc_model_search_space=10 to disc_model_search_space=1\n"
-=======
-      "Overwriting domain=None to domain=spouse\n",
-      "Overwriting print_freq=1 to print_freq=5\n",
-      "Overwriting LF_acc_prior_weight_default=1.0 to LF_acc_prior_weight_default=0.5\n",
-      "Overwriting decay=0.95 to decay=0.99\n",
-      "Overwriting init_class_prior=0 to init_class_prior=-1.15\n",
-      "Overwriting reg_param=0.1 to reg_param=0.5\n",
-      "Overwriting gen_model_search_space=10 to gen_model_search_space=1\n",
-      "Overwriting disc_model_class=lstm to disc_model_class=logreg\n",
-      "Overwriting supervision=generative to supervision=majority\n"
->>>>>>> ffa8b208
      ]
     }
    ],
@@ -220,7 +208,6 @@
    "metadata": {
     "scrolled": false
    },
-<<<<<<< HEAD
    "outputs": [
     {
      "name": "stdout",
@@ -256,9 +243,6 @@
      ]
     }
    ],
-=======
-   "outputs": [],
->>>>>>> ffa8b208
    "source": [
     "# bs.preload(explanations=spouse_explanations, user_lists=spouse_user_lists)"
    ]
@@ -789,17 +773,9 @@
    "outputs": [],
    "source": [
     "LABEL = True\n",
-<<<<<<< HEAD
     "#CONDITION = (\"there are no people between X and Y and 'husband' is immediately to the left of Y\")\n",
     "#CONDITION = (\"'husband' is immediately to the left of X\") # it's faster\n",
     "CONDITION = (\"\")\n",
-=======
-    "CONDITION = (\"there are no people between X and Y and 'husband' is immediately to the left of Y\")\n",
-    "\n",
-    "# CONDITION = (\"'husband' is immediately to the left of Y and there are no people between X and Y\")\n",
-    "# CONDITION = (\"there are no people between X and Y and 'husband' is immediately to the left of Y\")\n",
-    "\n",
->>>>>>> ffa8b208
     "# LABEL = True\n",
     "# CONDITION = \"X and Y are less than 10 words apart and 'wife' is between them\"\n",
     "\n",
@@ -871,28 +847,11 @@
      "output_type": "stream",
      "text": [
       "Flushing all parses from previous explanation set.\n",
-<<<<<<< HEAD
       "0 explanation(s) out of 1 were parseable.\n",
       "0 parse(s) generated from 1 explanation(s).\n",
       "Warning: Filter DuplicateSemanticsFilter was applied to an empty list.\n",
       "CPU times: user 3.32 ms, sys: 5.35 ms, total: 8.67 ms\n",
       "Wall time: 6.29 ms\n"
-=======
-      "Created grammar with 595 rules\n",
-      "1 explanation(s) out of 1 were parseable.\n",
-      "2 parse(s) generated from 1 explanation(s).\n",
-      "1 parse(s) remain (1 parse(s) removed by DuplicateSemanticsFilter).\n",
-      "1 parse(s) remain (0 parse(s) removed by ConsistencyFilter).\n",
-      "### Applying labeling functions to split 1\n",
-      "[========================================] 100%\n",
-      "\n",
-      "### Done in 6.4s.\n",
-      "\n",
-      "1 parse(s) remain (0 parse(s) removed by UniformSignatureFilter: (0 None, 0 All)).\n",
-      "1 parse(s) remain (0 parse(s) removed by DuplicateSignatureFilter).\n",
-      "CPU times: user 9.9 s, sys: 615 ms, total: 10.5 s\n",
-      "Wall time: 10.7 s\n"
->>>>>>> ffa8b208
      ]
     }
    ],
@@ -906,7 +865,6 @@
    "metadata": {},
    "outputs": [
     {
-<<<<<<< HEAD
      "data": {
       "text/plain": [
        "{'DuplicateSemanticsFilter': [],\n",
@@ -936,17 +894,6 @@
       "\u001b[0;31mIndexError\u001b[0m                                Traceback (most recent call last)",
       "\u001b[0;32m<ipython-input-47-c8a76afe29f9>\u001b[0m in \u001b[0;36m<module>\u001b[0;34m()\u001b[0m\n\u001b[1;32m      1\u001b[0m \u001b[0mPARSE_IDX\u001b[0m \u001b[0;34m=\u001b[0m \u001b[0;36m0\u001b[0m\u001b[0;34m\u001b[0m\u001b[0m\n\u001b[0;32m----> 2\u001b[0;31m \u001b[0mparse\u001b[0m \u001b[0;34m=\u001b[0m \u001b[0mparse_list\u001b[0m\u001b[0;34m[\u001b[0m\u001b[0mPARSE_IDX\u001b[0m\u001b[0;34m]\u001b[0m\u001b[0;34m\u001b[0m\u001b[0m\n\u001b[0m\u001b[1;32m      3\u001b[0m \u001b[0mconf_matrix\u001b[0m \u001b[0;34m=\u001b[0m \u001b[0mconf_matrix_list\u001b[0m\u001b[0;34m[\u001b[0m\u001b[0mPARSE_IDX\u001b[0m\u001b[0;34m]\u001b[0m\u001b[0;34m\u001b[0m\u001b[0m\n\u001b[1;32m      4\u001b[0m \u001b[0mstats\u001b[0m \u001b[0;34m=\u001b[0m \u001b[0mstats_list\u001b[0m\u001b[0;34m[\u001b[0m\u001b[0mPARSE_IDX\u001b[0m\u001b[0;34m]\u001b[0m\u001b[0;34m\u001b[0m\u001b[0m\n\u001b[1;32m      5\u001b[0m \u001b[0;34m\u001b[0m\u001b[0m\n",
       "\u001b[0;31mIndexError\u001b[0m: list index out of range"
-=======
-     "name": "stdout",
-     "output_type": "stream",
-     "text": [
-      "Parse 0:\n",
-      "return 1 if (count([w for w in the word(s) between([X,Y]) if w.ner_tags == PERSON]).(= 0) and 'husband'.in(text(exactly 1 word(s) to the left of Y))) else 0\n",
-      "\n",
-      "Accuracy: 80.77% (21/26)\n",
-      "ClassCoverage: 10.71% (21/196)\n",
-      "Coverage: 0.93% (26/2796)\n"
->>>>>>> ffa8b208
      ]
     }
    ],
@@ -957,7 +904,6 @@
     "    conf_matrix = conf_matrix_list[PARSE_IDX]\n",
     "    stats = stats_list[PARSE_IDX]\n",
     "\n",
-<<<<<<< HEAD
     "print(\"Parse {}:\\n{}\\n\".format(PARSE_IDX, bs.semparser.grammar.translate(parse.semantics)))\n",
     "print(stats.accuracy.numer)\n",
     "print(stats.accuracy.denom)\n",
@@ -966,14 +912,6 @@
     "print(stats.class_coverage.denom)\n",
     "print(stats.class_coverage)\n",
     "print(stats.coverage)"
-=======
-    "    print(\"Parse {}:\\n{}\\n\".format(PARSE_IDX, bs.semparser.grammar.translate(parse.semantics)))\n",
-    "    print(stats.accuracy)\n",
-    "    print(stats.class_coverage)\n",
-    "    print(stats.coverage)\n",
-    "else:\n",
-    "    print(\"No valid parses were found.\")"
->>>>>>> ffa8b208
    ]
   },
   {
@@ -982,33 +920,7 @@
    "metadata": {
     "scrolled": true
    },
-<<<<<<< HEAD
-   "outputs": [],
-=======
-   "outputs": [
-    {
-     "name": "stdout",
-     "output_type": "stream",
-     "text": [
-      "SUMMARY\n",
-      "1 TOTAL:\n",
-      "0 Unparseable Explanation\n",
-      "1 Duplicate Semantics\n",
-      "0 Inconsistency with Example\n",
-      "0 Uniform Signature\n",
-      "0 Duplicate Signature\n",
-      "\n",
-      "[#1]: Duplicate Semantics\n",
-      "\n",
-      "Parse: return 1 if (count([w for w in the word(s) between([X,Y]) if w.ner_tags == PERSON]).(= 0) and 'husband'.in(text(exactly 1 word(s) to the left of Y))) else 0\n",
-      "\n",
-      "Reason: This parse is identical to one produced by the following explanation:\n",
-      "\t\"there are no people between X and Y and 'husband' is immediately to the left of Y\"\n",
-      "\n"
-     ]
-    }
-   ],
->>>>>>> ffa8b208
+   "outputs": [],
    "source": [
     "# some parses were filtered. \n",
     "if sum([len(val) for key, val in filtered_parses.iteritems()]) > 0: \n",
@@ -1021,7 +933,6 @@
    "cell_type": "code",
    "execution_count": null,
    "metadata": {
-<<<<<<< HEAD
     "collapsed": true,
     "scrolled": true
    },
@@ -1045,12 +956,6 @@
    "execution_count": null,
    "metadata": {},
    "outputs": [],
-=======
-    "collapsed": false,
-    "scrolled": false
-   },
-   "outputs": [],
->>>>>>> ffa8b208
    "source": [
     "# bs.semparser.grammar.print_chart()"
    ]
@@ -1092,344 +997,7 @@
    "metadata": {
     "scrolled": true
    },
-<<<<<<< HEAD
-   "outputs": [],
-=======
-   "outputs": [
-    {
-     "data": {
-      "application/javascript": [
-       "require.undef('viewer');\n",
-       "\n",
-       "// NOTE: all elements should be selected using this.$el.find to avoid collisions with other Viewers\n",
-       "\n",
-       "define('viewer', [\"jupyter-js-widgets\"], function(widgets) {\n",
-       "    var ViewerView = widgets.DOMWidgetView.extend({\n",
-       "        render: function() {\n",
-       "            this.cids   = this.model.get('cids');\n",
-       "            this.nPages = this.cids.length;\n",
-       "            this.pid  = 0;\n",
-       "            this.cxid = 0;\n",
-       "            this.cid  = 0;\n",
-       "\n",
-       "            // Insert the html payload\n",
-       "            this.$el.append(this.model.get('html'));\n",
-       "\n",
-       "            // Initialize all labels from previous sessions\n",
-       "            this.labels = this.deserializeDict(this.model.get('_labels_serialized'));\n",
-       "            for (var i=0; i < this.nPages; i++) {\n",
-       "                this.pid = i;\n",
-       "                for (var j=0; j < this.cids[i].length; j++) {\n",
-       "                    this.cxid = j;\n",
-       "                    for (var k=0; k < this.cids[i][j].length; k++) {\n",
-       "                        this.cid = k;\n",
-       "                        if (this.cids[i][j][k] in this.labels) {\n",
-       "                            this.markCurrentCandidate(false);\n",
-       "                        }\n",
-       "                    }\n",
-       "                }\n",
-       "            }\n",
-       "            this.pid  = 0;\n",
-       "            this.cxid = 0;\n",
-       "            this.cid  = 0;\n",
-       "\n",
-       "            // Enable button functionality for navigation\n",
-       "            var that = this;\n",
-       "            this.$el.find(\"#next-cand\").click(function() {\n",
-       "                that.switchCandidate(1);\n",
-       "            });\n",
-       "            this.$el.find(\"#prev-cand\").click(function() {\n",
-       "                that.switchCandidate(-1);\n",
-       "            });\n",
-       "            this.$el.find(\"#next-context\").click(function() {\n",
-       "                that.switchContext(1);\n",
-       "            });\n",
-       "            this.$el.find(\"#prev-context\").click(function() {\n",
-       "                that.switchContext(-1);\n",
-       "            });\n",
-       "            this.$el.find(\"#next-page\").click(function() {\n",
-       "                that.switchPage(1);\n",
-       "            });\n",
-       "            this.$el.find(\"#prev-page\").click(function() {\n",
-       "                that.switchPage(-1);\n",
-       "            });\n",
-       "            this.$el.find(\"#label-true\").click(function() {\n",
-       "                that.labelCandidate(true, true);\n",
-       "            });\n",
-       "            this.$el.find(\"#label-false\").click(function() {\n",
-       "                that.labelCandidate(false, true);\n",
-       "            });\n",
-       "\n",
-       "            // Arrow key functionality\n",
-       "            this.$el.keydown(function(e) {\n",
-       "                switch(e.which) {\n",
-       "                    case 74: // j\n",
-       "                    that.switchCandidate(-1);\n",
-       "                    break;\n",
-       "\n",
-       "                    case 73: // i\n",
-       "                    that.switchPage(-1);\n",
-       "                    break;\n",
-       "\n",
-       "                    case 76: // l\n",
-       "                    that.switchCandidate(1);\n",
-       "                    break;\n",
-       "\n",
-       "                    case 75: // k\n",
-       "                    that.switchPage(1);\n",
-       "                    break;\n",
-       "\n",
-       "                    case 84: // t\n",
-       "                    that.labelCandidate(true, true);\n",
-       "                    break;\n",
-       "\n",
-       "                    case 70: // f\n",
-       "                    that.labelCandidate(false, true);\n",
-       "                    break;\n",
-       "                }\n",
-       "            });\n",
-       "\n",
-       "            // Show the first page and highlight the first candidate\n",
-       "            this.$el.find(\"#viewer-page-0\").show();\n",
-       "            this.switchCandidate(0);\n",
-       "        },\n",
-       "\n",
-       "        // Get candidate selector for currently selected candidate, escaping id properly\n",
-       "        getCandidate: function() {\n",
-       "            return this.$el.find(\".\"+this.cids[this.pid][this.cxid][this.cid]);\n",
-       "        },  \n",
-       "\n",
-       "        // Color the candidate correctly according to registered label, as well as set highlighting\n",
-       "        markCurrentCandidate: function(highlight) {\n",
-       "            var cid  = this.cids[this.pid][this.cxid][this.cid];\n",
-       "            var tags = this.$el.find(\".\"+cid);\n",
-       "\n",
-       "            // Clear color classes\n",
-       "            tags.removeClass(\"candidate-h\");\n",
-       "            tags.removeClass(\"true-candidate\");\n",
-       "            tags.removeClass(\"true-candidate-h\");\n",
-       "            tags.removeClass(\"false-candidate\");\n",
-       "            tags.removeClass(\"false-candidate-h\");\n",
-       "            tags.removeClass(\"highlighted\");\n",
-       "\n",
-       "            if (highlight) {\n",
-       "                if (cid in this.labels) {\n",
-       "                    tags.addClass(String(this.labels[cid]) + \"-candidate-h\");\n",
-       "                } else {\n",
-       "                    tags.addClass(\"candidate-h\");\n",
-       "                }\n",
-       "            \n",
-       "            // If un-highlighting, leave with first non-null coloring\n",
-       "            } else {\n",
-       "                var that = this;\n",
-       "                tags.each(function() {\n",
-       "                    var cids = $(this).attr('class').split(/\\s+/).map(function(item) {\n",
-       "                        return parseInt(item);\n",
-       "                    });\n",
-       "                    cids.sort();\n",
-       "                    for (var i in cids) {\n",
-       "                        if (cids[i] in that.labels) {\n",
-       "                            var label = that.labels[cids[i]];\n",
-       "                            $(this).addClass(String(label) + \"-candidate\");\n",
-       "                            $(this).removeClass(String(!label) + \"-candidate\");\n",
-       "                            break;\n",
-       "                        }\n",
-       "                    }\n",
-       "                });\n",
-       "            }\n",
-       "\n",
-       "            // Extra highlighting css\n",
-       "            if (highlight) {\n",
-       "                tags.addClass(\"highlighted\");\n",
-       "            }\n",
-       "\n",
-       "            // Classes for showing direction of relation\n",
-       "            if (highlight) {\n",
-       "                this.$el.find(\".\"+cid+\"-0\").addClass(\"left-candidate\");\n",
-       "                this.$el.find(\".\"+cid+\"-1\").addClass(\"right-candidate\");\n",
-       "            } else {\n",
-       "                this.$el.find(\".\"+cid+\"-0\").removeClass(\"left-candidate\");\n",
-       "                this.$el.find(\".\"+cid+\"-1\").removeClass(\"right-candidate\");\n",
-       "            }\n",
-       "        },\n",
-       "\n",
-       "        // Cycle through candidates and highlight, by increment inc\n",
-       "        switchCandidate: function(inc) {\n",
-       "            var N = this.cids[this.pid].length\n",
-       "            var M = this.cids[this.pid][this.cxid].length;\n",
-       "            if (N == 0 || M == 0) { return false; }\n",
-       "\n",
-       "            // Clear highlighting from previous candidate\n",
-       "            if (inc != 0) {\n",
-       "                this.markCurrentCandidate(false);\n",
-       "\n",
-       "                // Increment the cid counter\n",
-       "\n",
-       "                // Move to next context\n",
-       "                if (this.cid + inc >= M) {\n",
-       "                    while (this.cid + inc >= M) {\n",
-       "                        \n",
-       "                        // At last context on page, halt\n",
-       "                        if (this.cxid == N - 1) {\n",
-       "                            this.cid = M - 1;\n",
-       "                            inc = 0;\n",
-       "                            break;\n",
-       "                        \n",
-       "                        // Increment to next context\n",
-       "                        } else {\n",
-       "                            inc -= M - this.cid;\n",
-       "                            this.cxid += 1;\n",
-       "                            M = this.cids[this.pid][this.cxid].length;\n",
-       "                            this.cid = 0;\n",
-       "                        }\n",
-       "                    }\n",
-       "\n",
-       "                // Move to previous context\n",
-       "                } else if (this.cid + inc < 0) {\n",
-       "                    while (this.cid + inc < 0) {\n",
-       "                        \n",
-       "                        // At first context on page, halt\n",
-       "                        if (this.cxid == 0) {\n",
-       "                            this.cid = 0;\n",
-       "                            inc = 0;\n",
-       "                            break;\n",
-       "                        \n",
-       "                        // Increment to previous context\n",
-       "                        } else {\n",
-       "                            inc += this.cid + 1;\n",
-       "                            this.cxid -= 1;\n",
-       "                            M = this.cids[this.pid][this.cxid].length;\n",
-       "                            this.cid = M - 1;\n",
-       "                        }\n",
-       "                    }\n",
-       "                }\n",
-       "\n",
-       "                // Move within current context\n",
-       "                this.cid += inc;\n",
-       "            }\n",
-       "            this.markCurrentCandidate(true);\n",
-       "\n",
-       "            // Push this new cid to the model\n",
-       "            this.model.set('_selected_cid', this.cids[this.pid][this.cxid][this.cid]);\n",
-       "            this.touch();\n",
-       "        },\n",
-       "\n",
-       "        // Switch through contexts\n",
-       "        switchContext: function(inc) {\n",
-       "            this.markCurrentCandidate(false);\n",
-       "\n",
-       "            // Iterate context on this page\n",
-       "            var M = this.cids[this.pid].length;\n",
-       "            if (this.cxid + inc < 0) {\n",
-       "                this.cxid = 0;\n",
-       "            } else if (this.cxid + inc >= M) {\n",
-       "                this.cxid = M - 1;\n",
-       "            } else {\n",
-       "                this.cxid += inc;\n",
-       "            }\n",
-       "\n",
-       "            // Reset cid and set to first candidate\n",
-       "            this.cid = 0;\n",
-       "            this.switchCandidate(0);\n",
-       "        },\n",
-       "\n",
-       "        // Switch through pages\n",
-       "        switchPage: function(inc) {\n",
-       "            this.markCurrentCandidate(false);\n",
-       "            this.$el.find(\".viewer-page\").hide();\n",
-       "            if (this.pid + inc < 0) {\n",
-       "                this.pid = 0;\n",
-       "            } else if (this.pid + inc > this.nPages - 1) {\n",
-       "                this.pid = this.nPages - 1;\n",
-       "            } else {\n",
-       "                this.pid += inc;\n",
-       "            }\n",
-       "            this.$el.find(\"#viewer-page-\"+this.pid).show();\n",
-       "\n",
-       "            // Show pagination\n",
-       "            this.$el.find(\"#page\").html(this.pid);\n",
-       "\n",
-       "            // Reset cid and set to first candidate\n",
-       "            this.cid = 0;\n",
-       "            this.cxid = 0;\n",
-       "            this.switchCandidate(0);\n",
-       "        },\n",
-       "\n",
-       "        // Label currently-selected candidate\n",
-       "        labelCandidate: function(label, highlighted) {\n",
-       "            var c    = this.getCandidate();\n",
-       "            var cid  = this.cids[this.pid][this.cxid][this.cid];\n",
-       "            var cl   = String(label) + \"-candidate\";\n",
-       "            var clh  = String(label) + \"-candidate-h\";\n",
-       "            var cln  = String(!label) + \"-candidate\";\n",
-       "            var clnh = String(!label) + \"-candidate-h\";\n",
-       "\n",
-       "            // Toggle label highlighting\n",
-       "            if (c.hasClass(cl) || c.hasClass(clh)) {\n",
-       "                c.removeClass(cl);\n",
-       "                c.removeClass(clh);\n",
-       "                if (highlighted) {\n",
-       "                    c.addClass(\"candidate-h\");\n",
-       "                }\n",
-       "                this.labels[cid] = null;\n",
-       "                this.send({event: 'delete_label', cid: cid});\n",
-       "            } else {\n",
-       "                c.removeClass(cln);\n",
-       "                c.removeClass(clnh);\n",
-       "                if (highlighted) {\n",
-       "                    c.addClass(clh);\n",
-       "                } else {\n",
-       "                    c.addClass(cl);\n",
-       "                }\n",
-       "                this.labels[cid] = label;\n",
-       "                this.send({event: 'set_label', cid: cid, value: label});\n",
-       "            }\n",
-       "\n",
-       "            // Set the label and pass back to the model\n",
-       "            this.model.set('_labels_serialized', this.serializeDict(this.labels));\n",
-       "            this.touch();\n",
-       "        },\n",
-       "\n",
-       "        // Serialization of hash maps, because traitlets Dict doesn't seem to work...\n",
-       "        serializeDict: function(d) {\n",
-       "            var s = [];\n",
-       "            for (var key in d) {\n",
-       "                s.push(key+\"~~\"+d[key]);\n",
-       "            }\n",
-       "            return s.join();\n",
-       "        },\n",
-       "\n",
-       "        // Deserialization of hash maps\n",
-       "        deserializeDict: function(s) {\n",
-       "            var d = {};\n",
-       "            var entries = s.split(/,/);\n",
-       "            var kv;\n",
-       "            for (var i in entries) {\n",
-       "                kv = entries[i].split(/~~/);\n",
-       "                if (kv[1] == \"true\") {\n",
-       "                    d[kv[0]] = true;\n",
-       "                } else if (kv[1] == \"false\") {\n",
-       "                    d[kv[0]] = false;\n",
-       "                }\n",
-       "            }\n",
-       "            return d;\n",
-       "        },\n",
-       "    });\n",
-       "\n",
-       "    return {\n",
-       "        ViewerView: ViewerView\n",
-       "    };\n",
-       "});\n"
-      ],
-      "text/plain": [
-       "<IPython.core.display.Javascript object>"
-      ]
-     },
-     "metadata": {},
-     "output_type": "display_data"
-    }
-   ],
->>>>>>> ffa8b208
+   "outputs": [],
    "source": [
     "from snorkel.viewer import SentenceNgramViewer\n",
     "c = subset_generator.next()\n",
@@ -1438,7 +1006,6 @@
    ]
   },
   {
-<<<<<<< HEAD
    "cell_type": "code",
    "execution_count": null,
    "metadata": {
@@ -1461,8 +1028,6 @@
    ]
   },
   {
-=======
->>>>>>> ffa8b208
    "cell_type": "markdown",
    "metadata": {},
    "source": [
@@ -1478,16 +1043,19 @@
   },
   {
    "cell_type": "code",
-<<<<<<< HEAD
    "execution_count": 48,
    "metadata": {
     "scrolled": false
    },
    "outputs": [],
-=======
-   "execution_count": 24,
-   "metadata": {
-    "collapsed": false,
+   "source": [
+    "bs.commit()"
+   ]
+  },
+  {
+   "cell_type": "code",
+   "execution_count": 49,
+   "metadata": {
     "scrolled": false
    },
    "outputs": [
@@ -1495,34 +1063,6 @@
      "name": "stdout",
      "output_type": "stream",
      "text": [
-      "Added 1 parse(s) from 1 explanations to set. (Total # parses = 1)\n"
-     ]
-    }
-   ],
->>>>>>> ffa8b208
-   "source": [
-    "bs.commit()"
-   ]
-  },
-  {
-   "cell_type": "code",
-<<<<<<< HEAD
-   "execution_count": 49,
-   "metadata": {
-    "scrolled": false
-=======
-   "execution_count": 25,
-   "metadata": {
-    "collapsed": false,
-    "scrolled": true
->>>>>>> ffa8b208
-   },
-   "outputs": [
-    {
-     "name": "stdout",
-     "output_type": "stream",
-     "text": [
-<<<<<<< HEAD
       "### Applying labeling functions to split 0\n",
       "[========================================] 100%\n",
       "\n",
@@ -1531,9 +1071,6 @@
       "\n",
       "CPU times: user 3min 51s, sys: 10.7 s, total: 4min 2s\n",
       "Wall time: 4min 9s\n"
-=======
-      "(0.1891891891891892, 0.80769230769230771, 0.10714285714285714)\n"
->>>>>>> ffa8b208
      ]
     }
    ],
@@ -1548,7 +1085,6 @@
    "metadata": {},
    "outputs": [
     {
-<<<<<<< HEAD
      "name": "stdout",
      "output_type": "stream",
      "text": [
@@ -1561,16 +1097,6 @@
       "CPU times: user 17.9 s, sys: 1.6 s, total: 19.5 s\n",
       "Wall time: 19.1 s\n"
      ]
-=======
-     "data": {
-      "text/plain": [
-       "'1594'"
-      ]
-     },
-     "execution_count": 26,
-     "metadata": {},
-     "output_type": "execute_result"
->>>>>>> ffa8b208
     }
    ],
    "source": [
@@ -1580,68 +1106,25 @@
   },
   {
    "cell_type": "code",
-<<<<<<< HEAD
    "execution_count": 51,
    "metadata": {},
-=======
-   "execution_count": 27,
-   "metadata": {
-    "collapsed": false,
-    "scrolled": false
-   },
-   "outputs": [],
-   "source": [
-    "# %time bs.label_split(0)"
-   ]
-  },
-  {
-   "cell_type": "code",
-   "execution_count": 28,
-   "metadata": {
-    "collapsed": false
-   },
-   "outputs": [],
-   "source": [
-    "# %time bs.label_split(2)"
-   ]
-  },
-  {
-   "cell_type": "code",
-   "execution_count": 29,
-   "metadata": {
-    "collapsed": false
-   },
->>>>>>> ffa8b208
    "outputs": [
     {
      "name": "stdout",
      "output_type": "stream",
      "text": [
-<<<<<<< HEAD
       "CPU times: user 1.24 s, sys: 622 ms, total: 1.86 s\n",
       "Wall time: 1.95 s\n"
-=======
-      "CPU times: user 51.5 ms, sys: 1.32 ms, total: 52.8 ms\n",
-      "Wall time: 51.7 ms\n"
->>>>>>> ffa8b208
      ]
     },
     {
      "data": {
       "text/plain": [
-<<<<<<< HEAD
        "<23425x16 sparse matrix of type '<type 'numpy.int64'>'\n",
        "\twith 136336 stored elements in Compressed Sparse Row format>"
       ]
      },
      "execution_count": 51,
-=======
-       "<2796x1 sparse matrix of type '<type 'numpy.float64'>'\n",
-       "\twith 26 stored elements in Compressed Sparse Row format>"
-      ]
-     },
-     "execution_count": 29,
->>>>>>> ffa8b208
      "metadata": {},
      "output_type": "execute_result"
     }
@@ -1661,30 +1144,16 @@
   },
   {
    "cell_type": "code",
-<<<<<<< HEAD
    "execution_count": 52,
    "metadata": {},
-=======
-   "execution_count": 30,
-   "metadata": {
-    "collapsed": false
-   },
->>>>>>> ffa8b208
    "outputs": [
     {
      "data": {
       "text/plain": [
-<<<<<<< HEAD
        "2381"
       ]
      },
      "execution_count": 52,
-=======
-       "GlobalCoverage: 0.93% (26/2796)"
-      ]
-     },
-     "execution_count": 30,
->>>>>>> ffa8b208
      "metadata": {},
      "output_type": "execute_result"
     }
@@ -1695,11 +1164,7 @@
   },
   {
    "cell_type": "code",
-<<<<<<< HEAD
    "execution_count": 53,
-=======
-   "execution_count": 31,
->>>>>>> ffa8b208
    "metadata": {
     "scrolled": true
    },
@@ -1722,7 +1187,6 @@
        "  </thead>\n",
        "  <tbody>\n",
        "    <tr>\n",
-<<<<<<< HEAD
        "      <th>LF_spouse_to_left_0</th>\n",
        "      <td>0.076797</td>\n",
        "      <td>0.075980</td>\n",
@@ -1797,15 +1261,6 @@
        "      <td>0.049020</td>\n",
        "      <td>0.048611</td>\n",
        "      <td>0</td>\n",
-=======
-       "      <th>Explanation0_0</th>\n",
-       "      <td>0</td>\n",
-       "      <td>0.009299</td>\n",
-       "      <td>0.0</td>\n",
-       "      <td>0.0</td>\n",
-       "      <td>21</td>\n",
-       "      <td>5</td>\n",
->>>>>>> ffa8b208
        "      <td>0</td>\n",
        "      <td>0</td>\n",
        "      <td>120</td>\n",
@@ -1815,21 +1270,10 @@
        "</table>"
       ],
       "text/plain": [
-<<<<<<< HEAD
        "<IPython.core.display.HTML object>"
       ]
      },
      "execution_count": 53,
-=======
-       "                j  Coverage  Overlaps  Conflicts  TP  FP  FN  TN  \\\n",
-       "Explanation0_0  0  0.009299       0.0        0.0  21   5   0   0   \n",
-       "\n",
-       "                Empirical Acc.  \n",
-       "Explanation0_0        0.807692  "
-      ]
-     },
-     "execution_count": 31,
->>>>>>> ffa8b208
      "metadata": {},
      "output_type": "execute_result"
     }
@@ -1840,11 +1284,7 @@
   },
   {
    "cell_type": "code",
-<<<<<<< HEAD
    "execution_count": 54,
-=======
-   "execution_count": 32,
->>>>>>> ffa8b208
    "metadata": {
     "scrolled": true
    },
@@ -1852,7 +1292,6 @@
     {
      "data": {
       "text/plain": [
-<<<<<<< HEAD
        "[\"return 1 if any([s.(any([in(text(no more than 2 word(s) to the left of X)),in(text(no more than 2 word(s) to the left of Y))])) for s in user_list('spouse')]) else 0\",\n",
        " \"return -1 if sum([s.in(text(the sentence)) for s in user_list('spouse')]).(= 0) else 0\",\n",
        " 'return -1 if count([w for w in the word(s) between([X,Y])]).(>= 1) else 0',\n",
@@ -1864,12 +1303,6 @@
       ]
      },
      "execution_count": 54,
-=======
-       "[\"return 1 if (count([w for w in the word(s) between([X,Y]) if w.ner_tags == PERSON]).(= 0) and 'husband'.in(text(exactly 1 word(s) to the left of Y))) else 0\"]"
-      ]
-     },
-     "execution_count": 32,
->>>>>>> ffa8b208
      "metadata": {},
      "output_type": "execute_result"
     }
@@ -1880,20 +1313,12 @@
   },
   {
    "cell_type": "code",
-<<<<<<< HEAD
    "execution_count": 55,
    "metadata": {},
-=======
-   "execution_count": 33,
-   "metadata": {
-    "collapsed": false
-   },
->>>>>>> ffa8b208
    "outputs": [
     {
      "data": {
       "text/plain": [
-<<<<<<< HEAD
        "[<function snorkel.contrib.babble.grammar.grammar.LF_spouse_to_left_0>,\n",
        " <function snorkel.contrib.babble.grammar.grammar.LF_no_spouse_in_sentence_0>,\n",
        " <function snorkel.contrib.babble.grammar.grammar.LF_family_between_0>,\n",
@@ -1905,12 +1330,6 @@
       ]
      },
      "execution_count": 55,
-=======
-       "[<function snorkel.contrib.babble.grammar.grammar.Explanation0_0>]"
-      ]
-     },
-     "execution_count": 33,
->>>>>>> ffa8b208
      "metadata": {},
      "output_type": "execute_result"
     }
@@ -1921,20 +1340,12 @@
   },
   {
    "cell_type": "code",
-<<<<<<< HEAD
    "execution_count": 56,
    "metadata": {},
-=======
-   "execution_count": 34,
-   "metadata": {
-    "collapsed": false
-   },
->>>>>>> ffa8b208
    "outputs": [
     {
      "data": {
       "text/plain": [
-<<<<<<< HEAD
        "[Explanation(\"LF_spouse_to_left: True, there is a spouse word within two words to the left of arg 1 or arg 2\"),\n",
        " Explanation(\"LF_no_spouse_in_sentence: False, there are no spouse words in the sentence\"),\n",
        " Explanation(\"LF_family_between: False, there is a family word between arg 1 and arg 2\"),\n",
@@ -1946,12 +1357,6 @@
       ]
      },
      "execution_count": 56,
-=======
-       "[Explanation(\"Explanation0: True, there are no people between X and Y and 'husband' is immediately to the left of Y\")]"
-      ]
-     },
-     "execution_count": 34,
->>>>>>> ffa8b208
      "metadata": {},
      "output_type": "execute_result"
     }
@@ -1996,11 +1401,7 @@
   },
   {
    "cell_type": "code",
-<<<<<<< HEAD
-   "execution_count": null,
-=======
-   "execution_count": 35,
->>>>>>> ffa8b208
+   "execution_count": null,
    "metadata": {
     "collapsed": true
    },
@@ -2037,73 +1438,20 @@
   },
   {
    "cell_type": "code",
-<<<<<<< HEAD
-   "execution_count": null,
-   "metadata": {},
-   "outputs": [],
-=======
-   "execution_count": 36,
-   "metadata": {
-    "collapsed": false
-   },
-   "outputs": [
-    {
-     "name": "stdout",
-     "output_type": "stream",
-     "text": [
-      "CPU times: user 47.9 ms, sys: 1.02 ms, total: 48.9 ms\n",
-      "Wall time: 48.1 ms\n"
-     ]
-    }
-   ],
->>>>>>> ffa8b208
+   "execution_count": null,
+   "metadata": {},
+   "outputs": [],
    "source": [
     "%time pipe.set_babbler_matrices(bs, split=1) # Pulls out and saves label matrices from babbler."
    ]
   },
   {
    "cell_type": "code",
-<<<<<<< HEAD
-   "execution_count": null,
-=======
-   "execution_count": 37,
->>>>>>> ffa8b208
+   "execution_count": null,
    "metadata": {
     "scrolled": false
    },
-<<<<<<< HEAD
-   "outputs": [],
-=======
-   "outputs": [
-    {
-     "name": "stdout",
-     "output_type": "stream",
-     "text": [
-      "Using L_train: <22195x1 sparse matrix of type '<type 'numpy.int64'>'\n",
-      "\twith 279 stored elements in Compressed Sparse Row format>\n",
-      "Using L_gold_train: <22195x1 sparse matrix of type '<type 'numpy.int64'>'\n",
-      "\twith 22195 stored elements in Compressed Sparse Row format>\n",
-      "Positive Fraction: 7.0%\n",
-      "\n",
-      "Using L_dev: <2796x1 sparse matrix of type '<type 'numpy.float64'>'\n",
-      "\twith 26 stored elements in Compressed Sparse Row format>\n",
-      "Using L_gold_dev: <2796x1 sparse matrix of type '<type 'numpy.int64'>'\n",
-      "\twith 2796 stored elements in Compressed Sparse Row format>\n",
-      "Positive Fraction: 7.0%\n",
-      "\n",
-      "Using L_test: <2697x1 sparse matrix of type '<type 'numpy.int64'>'\n",
-      "\twith 49 stored elements in Compressed Sparse Row format>\n",
-      "Using L_gold_test: <2697x1 sparse matrix of type '<type 'numpy.int64'>'\n",
-      "\twith 2697 stored elements in Compressed Sparse Row format>\n",
-      "Positive Fraction: 8.3%\n",
-      "\n",
-      "Saved 22195 marginals\n",
-      "CPU times: user 1.8 s, sys: 75.4 ms, total: 1.88 s\n",
-      "Wall time: 1.84 s\n"
-     ]
-    }
-   ],
->>>>>>> ffa8b208
+   "outputs": [],
    "source": [
     "%time pipe.supervise()"
    ]
