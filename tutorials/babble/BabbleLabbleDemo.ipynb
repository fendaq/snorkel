--- conflicted
+++ resolved
@@ -43,13 +43,9 @@
   {
    "cell_type": "code",
    "execution_count": 3,
-<<<<<<< HEAD
-   "metadata": {},
-=======
    "metadata": {
     "collapsed": false
    },
->>>>>>> 0038ff67
    "outputs": [
     {
      "name": "stdout",
@@ -79,29 +75,14 @@
   {
    "cell_type": "code",
    "execution_count": 4,
-<<<<<<< HEAD
-   "metadata": {},
-=======
    "metadata": {
     "collapsed": false
    },
->>>>>>> 0038ff67
    "outputs": [
     {
      "name": "stdout",
      "output_type": "stream",
      "text": [
-<<<<<<< HEAD
-      "Overwriting domain=None to domain=spouse\n",
-      "Overwriting disc_model_search_space=10 to disc_model_search_space=1\n",
-      "Overwriting init_class_prior=0 to init_class_prior=-1.15\n",
-      "Overwriting reg_param=0.1 to reg_param=0.5\n",
-      "Overwriting decay=0.95 to decay=0.99\n",
-      "Overwriting babbler_candidate_split=0 to babbler_candidate_split=1\n",
-      "Overwriting supervision=generative to supervision=majority_vote\n",
-      "Overwriting babbler_label_split=0 to babbler_label_split=1\n",
-      "Overwriting gen_model_search_space=10 to gen_model_search_space=1\n"
-=======
       "Overwriting disc_model_search_space=10 to disc_model_search_space=1\n",
       "Overwriting domain=None to domain=spouse\n",
       "Overwriting print_freq=1 to print_freq=5\n",
@@ -114,7 +95,6 @@
       "Overwriting babbler_candidate_split=0 to babbler_candidate_split=1\n",
       "Overwriting disc_model_class=lstm to disc_model_class=logreg\n",
       "Overwriting supervision=generative to supervision=majority_vote\n"
->>>>>>> 0038ff67
      ]
     }
    ],
@@ -204,15 +184,10 @@
   },
   {
    "cell_type": "code",
-<<<<<<< HEAD
-   "execution_count": null,
-   "metadata": {},
-=======
    "execution_count": 10,
    "metadata": {
     "collapsed": false
    },
->>>>>>> 0038ff67
    "outputs": [
     {
      "name": "stdout",
@@ -238,30 +213,16 @@
   },
   {
    "cell_type": "code",
-<<<<<<< HEAD
-   "execution_count": null,
-   "metadata": {},
-=======
    "execution_count": 11,
    "metadata": {
     "collapsed": false,
     "scrolled": false
    },
->>>>>>> 0038ff67
    "outputs": [
     {
      "name": "stdout",
      "output_type": "stream",
      "text": [
-<<<<<<< HEAD
-      "Created grammar with 494 rules\n",
-      "10 explanation(s) out of 10 were parseable.\n",
-      "23 parse(s) generated from 10 explanation(s).\n",
-      "19 parse(s) remain (4 parse(s) removed by DuplicateSemanticsFilter).\n",
-      "12 parse(s) remain (7 parse(s) removed by ConsistencyFilter).\n",
-      "Applying labeling functions to split 1\n",
-      "[========================                ] 58%"
-=======
       "Created grammar with 499 rules\n",
       "Flushing all parses from previous explanation set.\n",
       "All previously uncommitted parses have been flushed.\n",
@@ -275,7 +236,6 @@
       "12 parse(s) remain (0 parse(s) removed by UniformSignatureFilter: (0 None, 0 All)).\n",
       "10 parse(s) remain (2 parse(s) removed by DuplicateSignatureFilter).\n",
       "Added 10 parse(s) to set. (Total # parses = 10)\n"
->>>>>>> 0038ff67
      ]
     }
    ],
@@ -780,13 +740,9 @@
    "outputs": [],
    "source": [
     "LABEL = True\n",
-<<<<<<< HEAD
-    "CONDITION = \"'husband' is between person1 and person2\""
-=======
     "CONDITION = \"there are no people between the arg 1 and arg 2 and 'husband' is immediately to the left of arg 2\"\n",
     "# CONDITION = \"'announcing' is less than six words to the left of arg 2\"\n",
     "# CONDITION = \"'syndrome' occurs to within three words to the right of arg 2\""
->>>>>>> 0038ff67
    ]
   },
   {
@@ -848,10 +804,6 @@
   },
   {
    "cell_type": "code",
-<<<<<<< HEAD
-   "execution_count": 31,
-   "metadata": {},
-=======
    "execution_count": 18,
    "metadata": {
     "collapsed": false
@@ -886,26 +838,17 @@
    "metadata": {
     "collapsed": false
    },
->>>>>>> 0038ff67
    "outputs": [
     {
      "name": "stdout",
      "output_type": "stream",
      "text": [
       "Parse 0:\n",
-<<<<<<< HEAD
-      "return 1 if call(in text(between([arg1,arg2])), 'husband') else 0\n",
-      "\n",
-      "Accuracy: 39.17% (47/120)\n",
-      "ClassCoverage: 65.57% (120/183)\n",
-      "Coverage: 4.90% (120/2448)\n"
-=======
       "return 1 if (call((= 0), count(filter(between([arg1,arg2]), ner_tags, PERSON))) and call(in text(left(arg2,'.eq',1,'words')), 'husband')) else 0\n",
       "\n",
       "Accuracy: 80.77% (21/26)\n",
       "ClassCoverage: 13.27% (26/196)\n",
       "Coverage: 0.93% (26/2796)\n"
->>>>>>> 0038ff67
      ]
     }
    ],
@@ -937,11 +880,7 @@
   },
   {
    "cell_type": "code",
-<<<<<<< HEAD
-   "execution_count": 32,
-=======
    "execution_count": 20,
->>>>>>> 0038ff67
    "metadata": {
     "collapsed": true
    },
@@ -958,11 +897,7 @@
   },
   {
    "cell_type": "code",
-<<<<<<< HEAD
-   "execution_count": 33,
-=======
    "execution_count": 21,
->>>>>>> 0038ff67
    "metadata": {
     "scrolled": true
    },
@@ -1298,23 +1233,6 @@
      },
      "metadata": {},
      "output_type": "display_data"
-<<<<<<< HEAD
-    },
-    {
-     "data": {
-      "application/vnd.jupyter.widget-view+json": {
-       "model_id": "5dfd5be2ab3c44c1a83dd3364737a8f5",
-       "version_major": 2,
-       "version_minor": 0
-      },
-      "text/plain": [
-       "A Jupyter Widget"
-      ]
-     },
-     "metadata": {},
-     "output_type": "display_data"
-=======
->>>>>>> 0038ff67
     }
    ],
    "source": [
@@ -1340,27 +1258,17 @@
   },
   {
    "cell_type": "code",
-<<<<<<< HEAD
-   "execution_count": 34,
-   "metadata": {},
-=======
    "execution_count": 22,
    "metadata": {
     "collapsed": false,
     "scrolled": true
    },
->>>>>>> 0038ff67
    "outputs": [
     {
      "name": "stdout",
      "output_type": "stream",
      "text": [
-<<<<<<< HEAD
-      "Added 1 parse(s) to set. (Total # parses = 10)\n",
-      "Added 1 explanation(s) to set. (Total # explanations = 10)\n"
-=======
       "Added 1 parse(s) to set. (Total # parses = 11)\n"
->>>>>>> 0038ff67
      ]
     }
    ],
@@ -1401,12 +1309,8 @@
    "cell_type": "code",
    "execution_count": 24,
    "metadata": {
-<<<<<<< HEAD
-    "collapsed": true
-=======
     "collapsed": false,
     "scrolled": true
->>>>>>> 0038ff67
    },
    "outputs": [
     {
@@ -1606,12 +1510,8 @@
    "cell_type": "code",
    "execution_count": 25,
    "metadata": {
-<<<<<<< HEAD
-    "collapsed": true
-=======
     "collapsed": false,
     "scrolled": true
->>>>>>> 0038ff67
    },
    "outputs": [
     {
