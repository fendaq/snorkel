--- conflicted
+++ resolved
@@ -26,14 +26,8 @@
   },
   {
    "cell_type": "code",
-   "execution_count": null,
-   "metadata": {
-<<<<<<< HEAD
-    "collapsed": false,
-    "scrolled": false
-   },
-   "outputs": [],
-=======
+   "execution_count": 1,
+   "metadata": {
     "collapsed": true
    },
    "outputs": [],
@@ -58,17 +52,12 @@
      ]
     }
    ],
->>>>>>> 1a1d1c26
    "source": [
     "%load_ext autoreload\n",
     "%autoreload 2\n",
     "import numpy as np\n",
     "import cPickle, os, sys\n",
     "sys.path.insert(1, os.path.join(sys.path[0], '..'))\n",
-<<<<<<< HEAD
-    "\n",
-=======
->>>>>>> 1a1d1c26
     "np.random.seed(seed=1701)\n",
     "import matplotlib\n",
     "%matplotlib inline\n",
@@ -80,32 +69,17 @@
    "metadata": {},
    "source": [
     "## Loading candidate extractions\n",
-<<<<<<< HEAD
-    "First, we'll load in the candidates that we created in the last notebook."
-=======
     "First, we'll load in the pickled candidates that we created in the last notebook:"
->>>>>>> 1a1d1c26
-   ]
-  },
-  {
-   "cell_type": "code",
-<<<<<<< HEAD
-   "execution_count": null,
-=======
+   ]
+  },
+  {
+   "cell_type": "code",
    "execution_count": 3,
->>>>>>> 1a1d1c26
    "metadata": {
     "collapsed": true
    },
    "outputs": [],
    "source": [
-<<<<<<< HEAD
-    "from snorkel import SnorkelSession\n",
-    "from snorkel.models import CandidateSet\n",
-    "session = SnorkelSession()\n",
-    "candidates = session.query(CandidateSet).filter(CandidateSet.name == 'Pubmed Candidates').one()\n",
-    "candidates"
-=======
     "with open('gene_tag_example/gene_tag_saved_candidates.pkl', 'r+') as f:\n",
     "    candidates = cPickle.load(f)"
    ]
@@ -115,7 +89,6 @@
    "metadata": {},
    "source": [
     "# Labeling a test set"
->>>>>>> 1a1d1c26
    ]
   },
   {
@@ -127,48 +100,6 @@
   },
   {
    "cell_type": "code",
-<<<<<<< HEAD
-   "execution_count": null,
-   "metadata": {
-    "collapsed": false
-   },
-   "outputs": [],
-   "source": [
-    "feats = None\n",
-    "\n",
-    "pkl_f = 'gene_tag_example/gene_tag_feats_v1.pkl'\n",
-    "try:\n",
-    "    with open(pkl_f, 'rb') as f:\n",
-    "        feats = cPickle.load(f)\n",
-    "except:\n",
-    "    %time E.extract_features()\n",
-    "    with open(pkl_f, 'w+') as f:\n",
-    "        cPickle.dump(E.feats, f)\n",
-    "\n",
-    "DDL = DDLiteModel(candidates, feats)\n",
-    "print \"Extracted {} features for each of {} mentions\".format(DDL.num_feats(), DDL.num_candidates())"
-   ]
-  },
-  {
-   "cell_type": "markdown",
-   "metadata": {},
-   "source": [
-    "We need a blind, gold standard ground truth set to evaluate our predictions. We can add these by using the uids for the candidates we want, and align these with a value of 1 for positive or a value of -1 for negative. We'll load in a set now using `DDL.update_gt()` and set it as the holdout. We'll assign half of the holdout to a validation set for parameter tuning, and the other half to a test set."
-   ]
-  },
-  {
-   "cell_type": "code",
-   "execution_count": 4,
-   "metadata": {
-    "collapsed": false
-   },
-   "outputs": [],
-   "source": [
-    "with open('gene_tag_example/gt/uids.pkl', 'rb') as f:\n",
-    "    uids = cPickle.load(f)\n",
-    "with open('gene_tag_example/gt/gt.pkl', 'rb') as f:\n",
-    "    gt = cPickle.load(f)\n",
-=======
    "execution_count": 4,
    "metadata": {
     "collapsed": false
@@ -187,7 +118,6 @@
     "# The gold labels are stored a dict mapping candidate-id -> label in {-1,1}\n",
     "with open('gene_tag_example/gt/gold_labels.pkl', 'rb') as f:\n",
     "    gold_label_map = cPickle.load(f)\n",
->>>>>>> 1a1d1c26
     "    \n",
     "# Split into train and test set\n",
     "training_candidates = []\n",
@@ -1482,7 +1412,7 @@
    "name": "python",
    "nbconvert_exporter": "python",
    "pygments_lexer": "ipython2",
-   "version": "2.7.12"
+   "version": "2.7.10"
   },
   "widgets": {
    "state": {
