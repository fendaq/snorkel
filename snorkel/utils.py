import numpy as np
import re
<<<<<<< HEAD
import numpy as np
import sys


class ProgressBar(object):
    def __init__(self, N, length=40):
        self.N      = N
        self.nf     = float(N)
        self.length = length

    def bar(self, i):
        """Assumes i ranges through [0, N-1]"""
        b = np.ceil(((i+1) / self.nf) * self.length)
        sys.stdout.write("\r[%s%s] %d%%" % ("="*b, " "*(self.length-b), 100*((i+1) / self.nf)))
        sys.stdout.flush()

    def close(self):
        sys.stdout.write("\n\n")
        sys.stdout.flush()
=======
import scipy.sparse as sparse
>>>>>>> 3cfa8c48


def get_ORM_instance(ORM_class, session, instance):
    """
    Given an ORM class and *either an instance of this class, or the name attribute of an instance
    of this class*, return the instance
    """
    if isinstance(instance, str):
        return session.query(ORM_class).filter(ORM_class.name == instance).one()
    else:
        return instance


def camel_to_under(name):
    """
    Converts camel-case string to lowercase string separated by underscores.

    Written by epost
    (http://stackoverflow.com/questions/1175208/elegant-python-function-to-convert-camelcase-to-snake-case).

    :param name: String to be converted
    :return: new String with camel-case converted to lowercase, underscored
    """
    s1 = re.sub('(.)([A-Z][a-z]+)', r'\1_\2', name)
    return re.sub('([a-z0-9])([A-Z])', r'\1_\2', s1).lower()


def sparse_abs(X):
    """Element-wise absolute value of sparse matrix- avoids casting to dense matrix!"""
    X_abs = X.copy()
    if not sparse.issparse(X):
        return abs(X_abs)
    if sparse.isspmatrix_csr(X) or sparse.isspmatrix_csc(X):
        X_abs.data = np.abs(X_abs.data)
    elif sparse.isspmatrix_lil(X):
        X_abs.data = np.array([np.abs(L) for L in X_abs.data])
    else:
        raise ValueError("Only supports CSR/CSC and LIL matrices")
    return X_abs


def matrix_coverage(L):
    """
    Given an N x M matrix where L_{i,j} is the label given by the jth LF to the ith candidate:
    Return the **fraction of candidates that each LF labels.**
    """
    return np.ravel(sparse_abs(L).sum(axis=0) / float(L.shape[0]))


def matrix_overlaps(L):
    """
    Given an N x M matrix where L_{i,j} is the label given by the jth LF to the ith candidate:
    Return the **fraction of candidates that each LF _overlaps with other LFs on_.**
    """
    L_abs = sparse_abs(L)
    return np.ravel(np.where(L_abs.sum(axis=1) > 1, 1, 0).T * L_abs / float(L.shape[0]))


def matrix_conflicts(L):
    """
    Given an N x M matrix where L_{i,j} is the label given by the jth LF to the ith candidate:
    Return the **fraction of candidates that each LF _conflicts with other LFs on_.**
    """
    L_abs = sparse_abs(L)
    return np.ravel(np.where(L_abs.sum(axis=1) != sparse_abs(L.sum(axis=1)), 1, 0).T * L_abs / float(L.shape[0]))


def get_as_dict(x):
    """Return an object as a dictionary of its attributes"""
    if isinstance(x, dict):
        return x
    else:
        try:
            return x._asdict()
        except AttributeError:
            return x.__dict__


def sort_X_on_Y(X, Y):
    return [x for (y,x) in sorted(zip(Y,X), key=lambda t : t[0])]


def corenlp_cleaner(words):
  d = {'-RRB-': ')', '-LRB-': '(', '-RCB-': '}', '-LCB-': '{',
       '-RSB-': ']', '-LSB-': '['}
  return map(lambda w: d[w] if w in d else w, words)<|MERGE_RESOLUTION|>--- conflicted
+++ resolved
@@ -1,8 +1,7 @@
+import re
+import sys
 import numpy as np
-import re
-<<<<<<< HEAD
-import numpy as np
-import sys
+import scipy.sparse as sparse
 
 
 class ProgressBar(object):
@@ -20,9 +19,6 @@
     def close(self):
         sys.stdout.write("\n\n")
         sys.stdout.flush()
-=======
-import scipy.sparse as sparse
->>>>>>> 3cfa8c48
 
 
 def get_ORM_instance(ORM_class, session, instance):
