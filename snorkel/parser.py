# -*- coding: utf-8 -*-
<<<<<<< HEAD
from .udf import UDF
from .models import Document, Sentence, construct_stable_id
from .utils import ProgressBar, sort_X_on_Y
=======

>>>>>>> f9868661
import atexit
import codecs
import glob
import json
import lxml.etree as et
import os
import random
import re
import requests
import signal
import sys
import warnings

from .models import Corpus, Document, Sentence, construct_stable_id
from .utils import ProgressBar, sort_X_on_Y
from bs4 import BeautifulSoup
from collections import defaultdict
from subprocess import Popen


class DocParser:
    """
    Parse a file or directory of files into a set of Document objects.

    :param path: filesystem path to file or directory to parse
    :param encoding: file encoding to use, default='utf-8'
    :param keep: the size of the random fraction of Documents to parse, default=1.0, i.e., all Documents

    """
    def __init__(self, encoding="utf-8"):
        self.encoding = encoding

    def apply(self, path, keep=1.0):
        """
        Parse a file or directory of files into a set of Document objects.

        - Input: A file or directory path.
        - Output: A set of Document objects, which at least have a _text_ attribute,
                  and possibly a dictionary of other attributes.
        """
        for fp in self._get_files(path):
            file_name = os.path.basename(fp)
            if self._can_read(file_name):
                for doc, text in self.parse_file(fp, file_name):
                    if random.random() < keep:
                        yield doc, text

    def get_stable_id(self, doc_id):
        return "%s::document:0:0" % doc_id

    def parse_file(self, fp, file_name):
        raise NotImplementedError()

    def _can_read(self, fpath):
        return True

    def _get_files(self, path):
        if os.path.isfile(path):
            fpaths = [path]
        elif os.path.isdir(path):
            fpaths = [os.path.join(path, f) for f in os.listdir(path)]
        else:
            fpaths = glob.glob(path)
        if len(fpaths) > 0:
            return fpaths
        else:
            raise IOError("File or directory not found: %s" % (path,))

class TSVDocParser(DocParser):
    """Simple parsing of TSV file with one (doc_name <tab> doc_text) per line"""
    def parse_file(self, fp, file_name):
        with codecs.open(fp, encoding=self.encoding) as tsv:
            for line in tsv:
                (doc_name, doc_text) = line.split('\t')
                stable_id=self.get_stable_id(doc_name)
                yield Document(name=doc_name, stable_id=stable_id, meta={'file_name' : file_name}), doc_text


class TextDocParser(DocParser):
    """Simple parsing of raw text files, assuming one document per file"""
    def parse_file(self, fp, file_name):
        with codecs.open(fp, encoding=self.encoding) as f:
            name = os.path.basename(fp).rsplit('.', 1)[0]
            stable_id = self.get_stable_id(name)
            yield Document(name=name, stable_id=stable_id, meta={'file_name' : file_name}), f.read()


class HTMLDocParser(DocParser):
    """Simple parsing of raw HTML files, assuming one document per file"""
    def parse_file(self, fp, file_name):
        with open(fp, 'rb') as f:
            html = BeautifulSoup(f, 'lxml')
            txt = filter(self._cleaner, html.findAll(text=True))
            txt = ' '.join(self._strip_special(s) for s in txt if s != '\n')
            name = os.path.basename(fp).rsplit('.', 1)[0]
            stable_id = self.get_stable_id(name)
            yield Document(name=name, stable_id=stable_id, meta={'file_name' : file_name}), txt

    def _can_read(self, fpath):
        return fpath.endswith('.html')

    def _cleaner(self, s):
        if s.parent.name in ['style', 'script', '[document]', 'head', 'title']:
            return False
        elif re.match('<!--.*-->', unicode(s)):
            return False
        return True

    def _strip_special(self, s):
        return (''.join(c for c in s if ord(c) < 128)).encode('ascii','ignore')


class XMLMultiDocParser(DocParser):
    """
    Parse an XML file _which contains multiple documents_ into a set of Document objects.

    Use XPath queries to specify a _document_ object, and then for each document,
    a set of _text_ sections and an _id_.

    **Note: Include the full document XML etree in the attribs dict with keep_xml_tree=True**
    """
    def __init__(self, path, doc='.//document', text='./text/text()', id='./id/text()',
                    keep_xml_tree=False):
        DocParser.__init__(self, path)
        self.doc = doc
        self.text = text
        self.id = id
        self.keep_xml_tree = keep_xml_tree

    def parse_file(self, f, file_name):
        for i,doc in enumerate(et.parse(f).xpath(self.doc)):
            doc_id = str(doc.xpath(self.id)[0])
            text   = '\n'.join(filter(lambda t : t is not None, doc.xpath(self.text)))
            meta = {'file_name': str(file_name)}
            if self.keep_xml_tree:
                meta['root'] = et.tostring(doc)
            stable_id = self.get_stable_id(doc_id)
            yield Document(name=doc_id, stable_id=stable_id, meta=meta), text

    def _can_read(self, fpath):
        return fpath.endswith('.xml')


PTB = {'-RRB-': ')', '-LRB-': '(', '-RCB-': '}', '-LCB-': '{',
         '-RSB-': ']', '-LSB-': '['}

class CoreNLPHandler:
    def __init__(self, tok_whitespace=False, split_newline=False, parse_tree=False):
        # http://stanfordnlp.github.io/CoreNLP/corenlp-server.html
        # Spawn a StanfordCoreNLPServer process that accepts parsing requests at an HTTP port.
        # Kill it when python exits.
        # This makes sure that we load the models only once.
        # In addition, it appears that StanfordCoreNLPServer loads only required models on demand.
        # So it doesn't load e.g. coref models and the total (on-demand) initialization takes only 7 sec.
        self.port = 12345
        self.tok_whitespace = tok_whitespace
        self.split_newline = split_newline
        self.parse_tree = parse_tree
        loc = os.path.join(os.environ['SNORKELHOME'], 'parser')
        cmd = ['java -Xmx4g -cp "%s/*" edu.stanford.nlp.pipeline.StanfordCoreNLPServer --port %d --timeout %d > /dev/null'
               % (loc, self.port, 600000)]
        self.server_pid = Popen(cmd, shell=True).pid
        atexit.register(self._kill_pserver)
        props = ''
        if self.tok_whitespace:
            props += '"tokenize.whitespace": "true", '
        if self.split_newline:
            props += '"ssplit.eolonly": "true", '
        annotators = '"tokenize,ssplit,pos,lemma,depparse,ner{0}"'.format(
            ',parse' if self.parse_tree else ''
        )
        self.endpoint = 'http://127.0.0.1:%d/?properties={%s"annotators": %s, "outputFormat": "json"}' % (
            self.port, props, annotators
        )

        # Following enables retries to cope with CoreNLP server boot-up latency
        # See: http://stackoverflow.com/a/35504626
        from requests.packages.urllib3.util.retry import Retry
        from requests.adapters import HTTPAdapter
        self.requests_session = requests.Session()
        retries = Retry(total=None,
                        connect=20,
                        read=0,
                        backoff_factor=0.1,
                        status_forcelist=[ 500, 502, 503, 504 ])
        self.requests_session.mount('http://', HTTPAdapter(max_retries=retries))
    
    def _kill_pserver(self):
        if self.server_pid is not None:
            try:
                os.kill(self.server_pid, signal.SIGTERM)
            except:
                sys.stderr.write('Could not kill CoreNLP server. Might already got killt...\n')

    def parse(self, document, text):
        """Parse a raw document as a string into a list of sentences"""
        if len(text.strip()) == 0:
            return
        if isinstance(text, unicode):
            text = text.encode('utf-8', 'error')
        resp = self.requests_session.post(self.endpoint, data=text, allow_redirects=True)
        text = text.decode('utf-8')
        content = resp.content.strip()
        if content.startswith("Request is too long"):
            raise ValueError("File {} too long. Max character count is 100K.".format(document.name))
        if content.startswith("CoreNLP request timed out"):
            raise ValueError("CoreNLP request timed out on file {}.".format(document.name))
        try:
            blocks = json.loads(content, strict=False)['sentences']
        except:
            warnings.warn("CoreNLP skipped a malformed sentence.", RuntimeWarning)
            return
        position = 0
        diverged = False
        for block in blocks:
            parts = defaultdict(list)
            dep_order, dep_par, dep_lab = [], [], []
            for tok, deps in zip(block['tokens'], block['basic-dependencies']):
                parts['words'].append(tok['word'])
                parts['lemmas'].append(tok['lemma'])
                parts['pos_tags'].append(tok['pos'])
                parts['ner_tags'].append(tok['ner'])
                parts['char_offsets'].append(tok['characterOffsetBegin'])
                dep_par.append(deps['governor'])
                dep_lab.append(deps['dep'])
                dep_order.append(deps['dependent'])

            # make char_offsets relative to start of sentence
            abs_sent_offset = parts['char_offsets'][0]
            parts['char_offsets'] = [p - abs_sent_offset for p in parts['char_offsets']]
            parts['dep_parents'] = sort_X_on_Y(dep_par, dep_order)
            parts['dep_labels'] = sort_X_on_Y(dep_lab, dep_order)

            # Add full dependency tree parse
            parts['tree'] = ' '.join(block['parse'].split()) if self.parse_tree else ''

            # NOTE: We have observed weird bugs where CoreNLP diverges from raw document text (see Issue #368)
            # In these cases we go with CoreNLP so as not to cause downstream issues but throw a warning
            doc_text = text[block['tokens'][0]['characterOffsetBegin'] : block['tokens'][-1]['characterOffsetEnd']]
            L = len(block['tokens'])
            parts['text'] = ''.join(t['originalText'] + t.get('after', '') if i < L - 1 else t['originalText'] for i,t in enumerate(block['tokens']))
            if not diverged and doc_text != parts['text']:
                diverged = True
                #warnings.warn("CoreNLP parse has diverged from raw document text!")
            parts['position'] = position
            
            # replace PennTreeBank tags with original forms
            parts['words'] = [PTB[w] if w in PTB else w for w in parts['words']]
            parts['lemmas'] = [PTB[w.upper()] if w.upper() in PTB else w for w in parts['lemmas']]

            # Link the sentence to its parent document object
            parts['document'] = document

            # Add null entity array (matching null for CoreNLP)
            parts['entity_cids']  = ['O' for _ in parts['words']]
            parts['entity_types'] = ['O' for _ in parts['words']]

            # Assign the stable id as document's stable id plus absolute character offset
            abs_sent_offset_end = abs_sent_offset + parts['char_offsets'][-1] + len(parts['words'][-1])
            parts['stable_id'] = construct_stable_id(document, 'sentence', abs_sent_offset, abs_sent_offset_end)
            position += 1
            yield parts


<<<<<<< HEAD
class SentenceParser(UDF):
    def __init__(self, tok_whitespace=False, split_newline=False, fn=None, in_queue=None):
        self.corenlp_handler = CoreNLPHandler(
            tok_whitespace=tok_whitespace, split_newline=split_newline)
        self.fn = fn
        super(SentenceParser, self).__init__(in_queue=in_queue)
=======
class SentenceParser(object):
    def __init__(self, tok_whitespace=False, split_newline=False, parse_tree=False, fn=None):
        self.corenlp_handler = CoreNLPHandler(
            tok_whitespace=tok_whitespace, split_newline=split_newline, parse_tree=parse_tree
        )
        self.fn              = fn
>>>>>>> f9868661

    def apply(self, x):
        """Given a Document object and its raw text, parse into preprocessed sentences"""
        doc, text = x
        for parts in self.corenlp_handler.parse(doc, text):
            parts = self.fn(parts) if self.fn is not None else parts
            yield Sentence(**parts)<|MERGE_RESOLUTION|>--- conflicted
+++ resolved
@@ -1,13 +1,8 @@
 # -*- coding: utf-8 -*-
-<<<<<<< HEAD
-from .udf import UDF
-from .models import Document, Sentence, construct_stable_id
-from .utils import ProgressBar, sort_X_on_Y
-=======
-
->>>>>>> f9868661
 import atexit
+from bs4 import BeautifulSoup
 import codecs
+from collections import defaultdict
 import glob
 import json
 import lxml.etree as et
@@ -16,14 +11,13 @@
 import re
 import requests
 import signal
+from subprocess import Popen
 import sys
 import warnings
 
-from .models import Corpus, Document, Sentence, construct_stable_id
+from .models import Document, Sentence, construct_stable_id
+from .udf import UDF
 from .utils import ProgressBar, sort_X_on_Y
-from bs4 import BeautifulSoup
-from collections import defaultdict
-from subprocess import Popen
 
 
 class DocParser:
@@ -270,21 +264,12 @@
             yield parts
 
 
-<<<<<<< HEAD
 class SentenceParser(UDF):
-    def __init__(self, tok_whitespace=False, split_newline=False, fn=None, in_queue=None):
+    def __init__(self, tok_whitespace=False, split_newline=False, parse_tree=False, fn=None, in_queue=None):
         self.corenlp_handler = CoreNLPHandler(
-            tok_whitespace=tok_whitespace, split_newline=split_newline)
+            tok_whitespace=tok_whitespace, split_newline=split_newline, parse_tree=parse_tree)
         self.fn = fn
         super(SentenceParser, self).__init__(in_queue=in_queue)
-=======
-class SentenceParser(object):
-    def __init__(self, tok_whitespace=False, split_newline=False, parse_tree=False, fn=None):
-        self.corenlp_handler = CoreNLPHandler(
-            tok_whitespace=tok_whitespace, split_newline=split_newline, parse_tree=parse_tree
-        )
-        self.fn              = fn
->>>>>>> f9868661
 
     def apply(self, x):
         """Given a Document object and its raw text, parse into preprocessed sentences"""
