--- conflicted
+++ resolved
@@ -174,16 +174,11 @@
             html = BeautifulSoup(f, 'lxml')
             txt = filter(self._cleaner, html.findAll(text=True))
             txt = ' '.join(self._strip_special(s) for s in txt if s != '\n')
-<<<<<<< HEAD
-
-            yield Document(id=None, file=file_name, text=txt, attribs={})
-=======
             id = re.sub(r'\..*$', '', os.path.basename(fp))
             yield Document(id=id, file=file_name, text=txt, attribs={})
 
     def _can_read(self, fpath):
         return fpath.endswith('.html')
->>>>>>> 391caf2b
 
     def _cleaner(self, s):
         if s.parent.name in ['style', 'script', '[document]', 'head', 'title']:
