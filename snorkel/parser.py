--- conflicted
+++ resolved
@@ -230,7 +230,6 @@
             parts['document'] = document
 
             # Assign the stable id as document's stable id plus absolute character offset
-<<<<<<< HEAD
             parts['stable_id'] = '%s:%s' % (document.stable_id, abs_sent_offset)
             position += 1
             yield parts
@@ -243,13 +242,4 @@
     def parse(self, doc, text):
         """Parse a raw document as a string into a list of sentences"""
         for parts in self.corenlp_handler.parse(doc, text):
-            yield Sentence(**parts)
-
-
-def sort_X_on_Y(X, Y):
-    return [x for (y,x) in sorted(zip(Y,X), key=lambda t : t[0])]
-=======
-            sent.stable_id = '%s:%s' % (document.stable_id, abs_sent_offset)
-            sent_id += 1
-            yield sent
->>>>>>> c23e03ee
+            yield Sentence(**parts)