import numpy as np

from image_objects import Point
#Point takes in x and y (left/right and top/bottom)

#Extractor Helper Functions
def extract_edge(bbox, side):
    coord = getattr(bbox, side)

    if side in ['top','bottom']:
        return Point(None,coord)
    elif side in ['left','right']:
        return Point(coord,None)
    else:
        raise Exception('Side is invalid')
        
        
def extract_corner(bbox, side1, side2):
    coord1 = getattr(bbox, side1)
    coord2 = getattr(bbox, side2)

    if side1 in ['top','bottom']:
        if side2 in ['left','right']:
            return Point(coord2,coord1)
        else:
            raise Exception('Side 2 is invalid')
            
    elif side1 in ['left','right']:
        if side2 in ['top','bottom']:
            return Point(coord1,coord2)
        else:
            raise Exception('Side 2 is invalid')
    else:
        raise Exception('Side 1 is invalid')

        
def extract_center(bbox):
    coordx = (getattr(bbox,'left') + getattr(bbox,'right')/2.0)
    coordy = (getattr(bbox,'top') + getattr(bbox,'bottom')/2.0)
    return Point(coordx,coordy)


<<<<<<< HEAD


#Point Comparison Helper Functions
def is_below(point1, point2):
    if None in (point1.y,point2.y):
        raise Exception('Invalid Comparison')
    else:
        return point1.y > point2.y

def is_above(point1, point2):
    return not is_below(point1, point2)

def is_right(point1, point2):
    if None in (point1.x, point2.x):
        raise Exception('Invalid Comparison')
    else:
        return point1.x > point2.x

def is_left(point1, point2):
    return not is_left(point1,point2)

def is_near(point1, point2,thresh=30.0):
    coord1 = (point1.x,point1.y)
    coord2 = (point2.x,point2.y)
    
    if (None in coord1) or (None in coord2):
        raise Exception('Invalid Distance Comparison')
    else:
        dist = np.linalg.dist([point1.x,point1.y],[point2.x,point2.y])
        return dist <= thresh:

def is_far(point1, point2):
    return not is_near(point1,point2,thresh=100.)





#BBox Comparison Helper Functions
def is_aligned(bbox1,bbox2,thresh=10.):
    thresh = 10

def is_within(bbox1,bbox2):
    pass
              
        
        
=======
def is_below(point1, point2):
    return point1.y > point2.y

>>>>>>> 6e3b5001
helpers = {
    'extract_edge': extract_edge,
    'extract_corner': extract_corner,
    'extract_center': extract_center,
    'is_below': is_below,
<<<<<<< HEAD
    'is_above': is_above,
    'is_right': is_right,
    'is_left': is_left,
    'is_near': is_near,
    'is_far': is_far,
    'is_aligned': is_aligned,
    'is_within': is_within,
=======
>>>>>>> 6e3b5001
}<|MERGE_RESOLUTION|>--- conflicted
+++ resolved
@@ -39,10 +39,7 @@
     coordy = (getattr(bbox,'top') + getattr(bbox,'bottom')/2.0)
     return Point(coordx,coordy)
 
-
-<<<<<<< HEAD
-
-
+  
 #Point Comparison Helper Functions
 def is_below(point1, point2):
     if None in (point1.y,point2.y):
@@ -85,20 +82,13 @@
 
 def is_within(bbox1,bbox2):
     pass
-              
-        
-        
-=======
-def is_below(point1, point2):
-    return point1.y > point2.y
 
->>>>>>> 6e3b5001
+  
 helpers = {
     'extract_edge': extract_edge,
     'extract_corner': extract_corner,
     'extract_center': extract_center,
     'is_below': is_below,
-<<<<<<< HEAD
     'is_above': is_above,
     'is_right': is_right,
     'is_left': is_left,
@@ -106,6 +96,4 @@
     'is_far': is_far,
     'is_aligned': is_aligned,
     'is_within': is_within,
-=======
->>>>>>> 6e3b5001
 }