import os
import numpy as np

import warnings

from snorkel.learning.disc_learning import TFNoiseAwareModel
from snorkel.models import Candidate

from utils import candidate_to_tokens, SymbolTable
from six.moves.cPickle import dump, load
from time import time
import scipy

import torch
import torch.nn as nn
from torch.autograd import Variable
import torch.utils.data as data_utils

from snorkel.learning.utils import reshape_marginals, LabelBalancer

def train_preds(input_model, X_train):
    """Return predicted y-values"""

    marginals = input_model.marginals(X_train)
    Y_train_pred = np.array([0 if marginals[i] < 0.5 else 1 for i in range(len(
        marginals))])
    return Y_train_pred


class WeightedMultiLabelSoftMarginLoss(torch.nn.modules.loss._WeightedLoss):
    def forward(self, inp, target):
        return weighted_MLSMLoss(inp, target, self.weight, self.size_average)


def weighted_MLSMLoss(inp, t, weight, size_average=False):
    """
    Implementation of torch.nn.MultiLabelSoftMarginLoss with weights
    for each individual data point.
    """
    # todo: account for when weight=None as default
    o = torch.sigmoid(inp)
    out = (t.unsqueeze(1) * torch.log(o)) + ((1-t).unsqueeze(1) * (torch.log(1 - o)))
    out = torch.neg(out * weight.unsqueeze(1))
    loss = out.sum()
    if size_average:
        return torch.mean(out)
    return loss


class PCA(TFNoiseAwareModel):
    name = 'PCA'
    representation = True
    gpu = ['gpu', 'GPU']

    """PCA for relation extraction"""

    def gen_dist_exp(self, length, decay, st, ed):
        ret = []
        for i in range(length):
            if i < st:
                ret.append(decay ** (st - i))
            elif i >= ed:
                ret.append(decay ** (i - ed + 1))
            else:
                ret.append(1.)
        return np.array(ret)

    def gen_dist_linear(self, length, st, ed, window_size):
        ret = []
        for i in range(length):
            if i < st:
                ret.append(max(0., 1. * (window_size - st + i + 1) / window_size))
            elif i >= ed:
                ret.append(max(0., 1. * (window_size + ed - i) / window_size))
            else:
                ret.append(1.)
        return np.array(ret)

    def _get_context_seqs(self, candidates):
        """
        Given a set of candidates, generate word contexts. This is task-dependant.
        Each context c_i maps to an embedding matrix W_i in \R^{n \times d} where
        n is the # of words and d is the embedding dimension

        A) NER / 1-arity relations
           MENTION | LEFT | RIGHT | SENTENCE

        B) 2-arity relations
           MENTION_1 | MENTION_2 | M1_INNER_WORDS_M2 | SENTENCE

        We can optionally apply weighting schemes to W

        :param candidates:
        :return:
        """
        context_seqs = []
        for c in candidates:
            words    = candidate_to_tokens(c)
            m1_start = c[0].get_word_start()
            m1_end   = c[0].get_word_end() + 1

            # optional mention 1 weight decay
            if self.kernel == 'exp':
                dist_m1 = self.gen_dist_exp(len(words), self.decay, m1_start, m1_end)
                dist_sent = dist_m1
            elif self.kernel == 'linear':
                dist_m1 = self.gen_dist_linear(len(words), m1_start, m1_end, self.window_size)
                dist_m1_sent = self.gen_dist_linear(len(words), m1_start, m1_end, max(m1_start, len(words) - m1_end))
                dist_sent = dist_m1_sent

            # IGNORE FOR NOW
            # optional expand mention by window size k
            #k = self.window_size
            #m1_start = max(m1_start - k, 0)
            #m1_end = min(m1_end + k, len(words))

            # context sequences
            sent_seq  = np.array(words)
            m1_seq    = np.array(words[m1_start: m1_end])
            left_seq  = np.array(words[0: m1_start])
            right_seq = np.array(words[m1_end:])

            # use kerney decay?
            if self.kernel is None:
                context_seqs.append((sent_seq, m1_seq, left_seq, right_seq, True))
            else:
                # TODO -- double Check!!!!!!
                dm1 = dist_m1[m1_start: m1_end]
                #dword_seq = dist_sent[m1_start + 1: m1_end]

                dleft_seq  = dist_sent[0: m1_start]
                dright_seq = dist_sent[m1_end:]

                context_seqs.append((sent_seq, m1_seq, left_seq, right_seq,
                                     True, dist_sent, dm1, dleft_seq, dright_seq))

        return context_seqs

    def _preprocess_data_combination(self, candidates):
        """Convert candidate sentences to lookup sequences

        :param candidates: candidates to process
        """

        if len(candidates) > 0 and not isinstance(candidates[0], Candidate):
            return candidates

        # HACK for NER/1-arity
        if len(candidates[0]) == 1:
            return self._get_context_seqs(candidates)

        data = []
        for candidate in candidates:
            words = candidate_to_tokens(candidate)

            # Word level embeddings
            sent = np.array(words)

            k = self.window_size

            m1_start = candidate[0].get_word_start()
            m1_end = candidate[0].get_word_end() + 1

            if self.kernel == 'exp':
                dist_m1 = self.gen_dist_exp(len(words), self.decay, m1_start, m1_end)
            elif self.kernel == 'linear':
                dist_m1 = self.gen_dist_linear(len(words), m1_start, m1_end, self.window_size)
                dist_m1_sent = self.gen_dist_linear(len(words), m1_start, m1_end, max(m1_start, len(words) - m1_end))

            m1_start = max(m1_start - k, 0)
            m1_end = min(m1_end + k, len(words))

            m2_start = candidate[1].get_word_start()
            m2_end = candidate[1].get_word_end() + 1

            if self.kernel == 'exp':
                dist_m2 = self.gen_dist_exp(len(words), self.decay, m2_start, m2_end)
            elif self.kernel == 'linear':
                dist_m2 = self.gen_dist_linear(len(words), m2_start, m2_end, self.window_size)
                dist_m2_sent = self.gen_dist_linear(len(words), m2_start, m2_end, max(m2_start, len(words) - m2_end))

            m2_start = max(m2_start - k, 0)
            m2_end = min(m2_end + k, len(words))

            if self.kernel == 'exp':
                dist_sent = np.maximum(dist_m1, dist_m2)
            elif self.kernel == 'linear':
                dist_sent = np.maximum(dist_m1_sent, dist_m2_sent)

            m1 = np.array(words[m1_start: m1_end])
            m2 = np.array(words[m2_start: m2_end])
            st = min(candidate[0].get_word_end(), candidate[1].get_word_end())
            ed = max(candidate[0].get_word_start(), candidate[1].get_word_start())
            word_seq = np.array(words[st + 1: ed])

            order = 0 if m1_start < m2_start else 1
            if self.kernel is None:
                data.append((sent, m1, m2, word_seq, order))
            else:
                dm1 = dist_m1[m1_start: m1_end]
                dm2 = dist_m2[m2_start: m2_end]
                dword_seq = dist_sent[st + 1: ed]
                data.append((sent, m1, m2, word_seq, order, dist_sent, dm1, dm2, dword_seq))

        return data

    def _check_max_sentence_length(self, ends, max_len=None):
        """Check that extraction arguments are within @self.max_sentence_length"""
        mx = max_len or self.max_sentence_length
        for i, end in enumerate(ends):
            if end >= mx:
                w = "Candidate {0} has argument past max length for model:"
                info = "[arg ends at index {0}; max len {1}]".format(end, mx)
                warnings.warn('\t'.join([w.format(i), info]))

    def _build_model(self, **model_kwargs):
        pass

    def create_dict(self, splits, word=True, char=True):
        if word: self.word_dict = SymbolTable()
        if char: self.char_dict = SymbolTable()

        for candidates in splits['train']:
            for candidate in candidates:
                words = candidate_to_tokens(candidate)
                if word: map(self.word_dict.get, words)
                if char: map(self.char_dict.get, self.gen_char_list(words, self.char_gram))
        if char:
            print "|Train Vocab|    = word:{}, char:{}".format(self.word_dict.s, self.char_dict.s)
        else:
            print "|Train Vocab|    = word:{}".format(self.word_dict.s)

        for candidates in splits['test']:
            for candidate in candidates:
                words = candidate_to_tokens(candidate)
                if word: map(self.word_dict.get, words)
                if char: map(self.char_dict.get, self.gen_char_list(words, self.char_gram))
        if char:
            print "|Total Vocab|    = word:{}, char:{}".format(self.word_dict.s, self.char_dict.s)
        else:
            print "|Total Vocab|    = word:{}".format(self.word_dict.s)

    def load_dict(self):
        # load dict from file
        if not hasattr(self, 'word_dict'):
            self.word_dict = SymbolTable()
            extend_word = True
        else:
            extend_word = False

        if self.char and not hasattr(self, 'char_dict'):
            self.char_dict = SymbolTable()
            extend_char = True
        else:
            extend_char = False

        if extend_word:
            # Word embeddings
            f = open(self.word_emb_path, 'r')

            l = list()
            for _ in f:
                if len(_.strip().split(' ')) > self.word_emb_dim + 1:
                    l.append(' ')
                else:
                    word = _.strip().split(' ')[0]
                    # Replace placeholder to original word defined by user.
                    for key in self.replace.keys():
                        word = word.replace(key, self.replace[key])
                    l.append(word)
            map(self.word_dict.get, l)
            f.close()

        if self.char and extend_char:
            # Char embeddings
            f = open(self.char_emb_path, 'r')

            l = list()
            for _ in f:
                if len(_.strip().split(' ')) > self.char_emb_dim + 1:
                    l.append(' ')
                else:
                    word = _.strip().split(' ')[0]
                    # Replace placeholder to original word defined by user.
                    for key in self.replace.keys():
                        word = word.replace(key, self.replace[key])
                    l.append(word)
            map(self.char_dict.get, l)
            f.close()

    def load_embeddings(self):
        self.load_dict()
        # Random initial word embeddings
        self.word_emb = np.random.uniform(-0.01, 0.01, (self.word_dict.s, self.word_emb_dim)).astype(np.float)

        if self.char:
            # Random initial char embeddings
            self.char_emb = np.random.uniform(-0.01, 0.01, (self.char_dict.s, self.char_emb_dim)).astype(np.float)

        # Set unknown
        unknown_symbol = 1

        # Word embeddings
        f = open(self.word_emb_path, 'r')
        fmt = "fastText" if self.word_emb_path.split(".")[-1] == "vec" else "txt"

        for i,line in enumerate(f):

            if fmt == "fastText" and i == 0:
                continue

            line = line.strip().split(' ')
            if len(line) > self.word_emb_dim + 1:
                line[0] = ' '
            for key in self.replace.keys():
                line[0] = line[0].replace(key, self.replace[key])
            if self.word_dict.lookup(line[0]) != unknown_symbol:
                self.word_emb[self.word_dict.lookup_strict(line[0])] = np.asarray(
                    [float(_) for _ in line[-self.word_emb_dim:]])
        f.close()

        if self.char:
            # Char embeddings
            f = open(self.char_emb_path, 'r')

            for line in f:
                line = line.strip().split(' ')
                if len(line) > self.char_emb_dim + 1:
                    line[0] = ' '
                for key in self.replace.keys():
                    line[0] = line[0].replace(key, self.replace[key])
                if self.char_dict.lookup(line[0]) != unknown_symbol:
                    self.char_emb[self.char_dict.lookup_strict(line[0])] = np.asarray(
                        [float(_) for _ in line[-self.char_emb_dim:]])
            f.close()

    def gen_char_list(self, x, k):
        ret = []
        for w in x:
            l = ['<s>'] + list(w) + ['</s>'] * max(1, k - len(w) - 1)
            for i in range(len(l) - k + 1):
                ret.append(''.join(l[i:i + k]))
        ret = [_.replace('<s>', '') for _ in ret]
        ret = filter(lambda x: x != '', ret)
        ret = filter(lambda x: x != '</s>', ret)
        ret = [_.replace('</s>', '') + '</s>' * (k - len(_.replace('</s>', ''))) for _ in ret]
        return ret

    def get_singular_vectors(self, x):
        u, s, v = torch.svd(x)
        k = self.r if v.size(1) > self.l + self.r else v.size(1) - self.l
        z = torch.zeros(self.l + self.r, v.size(0)).double()
        z[0:self.l + k, ] = v.transpose(0, 1)[:self.l + k, ]

        if self.method in ['magic1', 'magicg']:
            theta = torch.from_numpy(self.theta[:z.size(0) * z.size(1)]).view(z.size(0), z.size(1)).double()
            z = torch.mul(z, torch.sign(torch.mul(z, theta)))

        if self.method == 'procrustes':
            r = scipy.linalg.orthogonal_procrustes(z.numpy().T, self.F[:z.size(0) * z.size(1)].reshape(z.size(0), z.size(1)).T)[0]
            z = torch.mm(torch.from_numpy(r), z)

        return z[self.l:, ]

    def get_principal_components(self, x, y=None):
        # word level features
        ret1 = torch.zeros(self.r + 1, self.word_emb_dim).double()
        if len(''.join(x)) > 0:
            f = self.word_dict.lookup
            if y is None:
                x_ = torch.from_numpy(np.array([self.word_emb[_] for _ in map(f, x)]))
            else:
                x_ = torch.from_numpy(np.diag(y).dot(np.array([self.word_emb[_] for _ in map(f, x)])))
            mu = torch.mean(x_, 0, keepdim=True)
            ret1[0, ] = mu / torch.norm(mu)
            if self.r > 0 and len(x) > self.l:
                ret1[1:, ] = self.get_singular_vectors(x_ - mu.repeat(x_.size(0), 1))

        if self.bidirectional:
            # word level features
            x_b = list(reversed(x))
            ret1_b = torch.zeros(self.r + 1, self.word_emb_dim).double()
            if len(''.join(x_b)) > 0:
                f = self.word_dict.lookup
                if y is None:
                    x_ = torch.from_numpy(np.array([self.word_emb[_] for _ in map(f, x_b)]))
                else:
                    y_b = list(reversed(y))
                    x_ = torch.from_numpy(np.diag(y_b).dot(np.array([self.word_emb[_] for _ in map(f, x_b)])))
                mu = torch.mean(x_, 0, keepdim=True)
                ret1_b[0, ] = mu / torch.norm(mu)
                if self.r > 0 and len(x_b) > self.l:
                    ret1_b[1:, ] = self.get_singular_vectors(x_ - mu.repeat(x_.size(0), 1))

        if self.char:
            # char level features
            ret2 = torch.zeros(self.r + 1, self.char_emb_dim).double()
            x_c = self.gen_char_list(x, self.char_gram)
            if len(x_c) > 0:
                f = self.char_dict.lookup
                x_ = torch.from_numpy(np.array([self.char_emb[_] for _ in map(f, list(x_c))]))
                mu = torch.mean(x_, 0, keepdim=True)
                ret2[0, ] = mu / torch.norm(mu)
                if self.r > 0 and len(x_c) > self.l:
                    ret2[1:, ] = self.get_singular_vectors(x_ - mu.repeat(x_.size(0), 1))
            if self.bidirectional:
                # char level features
                ret2_b = torch.zeros(self.r + 1, self.char_emb_dim).double()
                x_c_b = x_c[::-1]
                if len(x_c_b) > 0:
                    f = self.char_dict.lookup
                    x_ = torch.from_numpy(np.array([self.char_emb[_] for _ in map(f, list(x_c_b))]))
                    mu = torch.mean(x_, 0, keepdim=True)
                    ret2_b[0, ] = mu / torch.norm(mu)
                    if self.r > 0 and len(x_c_b) > self.l:
                        ret2_b[1:, ] = self.get_singular_vectors(x_ - mu.repeat(x_.size(0), 1))

        if self.char:
            if self.bidirectional:
                return torch.cat((ret1.view(1, -1), ret2.view(1, -1), ret1_b.view(1, -1), ret2_b.view(1, -1)), 1)
            else:
                return torch.cat((ret1.view(1, -1), ret2.view(1, -1)), 1)
        else:
            if self.bidirectional:
                return torch.cat((ret1.view(1, -1), ret1_b.view(1, -1)), 1)
            else:
                return ret1.view(1, -1)

    def _gen_ner_features(self, X):
        """
        HACK: Generate NER/1-arity PCA features

        Order of sequences is implicit in the order of the X list
        NER ordering

        [sent_seq, m1_seq, left_seq, right_seq, order]
        [sent_seq, m1_seq, left_seq, right_seq, order, dist_sent, dm1, dword_seq]

        ORIGINAL relation ordering
        [sent_seq, m1_seq, left_seq, right_seq, order, dist_sent, dm1, dleft_seq, dright_seq]

        :return:

        """
        if self.kernel is None:
            if self.sent_feat:
                sent_pca  = self.get_principal_components(X[0])
            m1_pca        = self.get_principal_components(X[1])
            if self.cont_feat:
                left_pca  = self.get_principal_components(X[2])
                right_pca = self.get_principal_components(X[3])
        else:

            if self.sent_feat:
                sent_pca  = self.get_principal_components(X[0], X[5])
            m1_pca        = self.get_principal_components(X[1], X[6])
            if self.cont_feat:
                left_pca  = self.get_principal_components(X[2], X[7])
                right_pca = self.get_principal_components(X[3], X[8])

        if self.sent_feat and self.cont_feat:
            feature = torch.cat((m1_pca, left_pca, right_pca, sent_pca))
        elif self.sent_feat:
            feature = torch.cat((m1_pca, sent_pca))
        elif self.cont_feat:
            feature = torch.cat((m1_pca, left_pca, right_pca))
        else:
            feature = torch.cat((m1_pca))

        feature = feature.view(1, -1)
        return feature

    def gen_feature(self, X):

        # HACK - NER/1-arity features
        if self.ner:
            return self._gen_ner_features(X)

        if self.kernel is None:
            m1 = self.get_principal_components(X[1])
            m2 = self.get_principal_components(X[2])
            if self.sent_feat:
                sent = self.get_principal_components(X[0])
            if self.cont_feat:
                word_seq = self.get_principal_components(X[3])
        else:
            m1 = self.get_principal_components(X[1], X[6])
            m2 = self.get_principal_components(X[2], X[7])
            if self.sent_feat:
                sent = self.get_principal_components(X[0], X[5])
            if self.cont_feat:
                word_seq = self.get_principal_components(X[3], X[8])

        if self.sent_feat and self.cont_feat:
            feature = torch.cat((m1, m2, sent, word_seq))
        elif self.sent_feat:
            feature = torch.cat((m1, m2, sent))
        elif self.cont_feat:
            feature = torch.cat((m1, m2, word_seq))
        else:
            feature = torch.cat((m1, m2))

        feature = feature.view(1, -1)

        # add indicator feature for asymmetric relation
        if self.asymmetric:
            order = torch.zeros(1, 2).double()
            if X[4] == 0:
                order[0][0] = 1.0
            else:
                order[0][1] = 1.0
            feature = torch.cat((feature, order), 1).view(1, -1)

        return feature

    def build_model(self, input_dim, output_dim):
        # We don't need the softmax layer here since CrossEntropyLoss already
        # uses it internally.
        model = torch.nn.Sequential()
        model.add_module("linear",
                         torch.nn.Linear(input_dim, output_dim, bias=False))
        if self.host_device in self.gpu: model.cuda()
        return model

    def train_model(self, model, loss, optimizer, x_val, y_val):
        if self.host_device in self.gpu:
            x = Variable(x_val, requires_grad=False).cuda()
            y = Variable(y_val, requires_grad=False).cuda()
        else:
            x = Variable(x_val, requires_grad=False)
            y = Variable(y_val, requires_grad=False)

        # Reset gradient
        optimizer.zero_grad()

        # Forward
        fx = model.forward(x)

        if self.host_device in self.gpu:
            output = loss.forward(fx.cuda(), y)
        else:
            output = loss.forward(fx, y)

        # Backward
        output.backward()

        # Update parameters
        optimizer.step()

        return output.data[0]

    def predict(self, model, x_val):
        if self.host_device in self.gpu:
            x = Variable(x_val, requires_grad=False).cuda()
        else:
            x = Variable(x_val, requires_grad=False)
        output = model.forward(x)
        sigmoid = nn.Sigmoid()
        if self.host_device in self.gpu:
            pred = sigmoid(output).data.cpu().numpy()
        else:
            pred = sigmoid(output).data.numpy()
        return pred

    def _init_kwargs(self, **kwargs):

        self.model_kwargs = kwargs

<<<<<<< HEAD
        self.weights = kwargs.get('weights',None)
=======
        self.ner = kwargs.get('ner', False)
>>>>>>> 41f5b82b

        # Set if use char embeddings
        self.char = kwargs.get('char', False)

        # Set if use whole sentence feature
        self.sent_feat = kwargs.get('sent_feat', True)

        # Set if use whole context feature
        self.cont_feat = kwargs.get('cont_feat', True)

        # Set bidirectional
        self.bidirectional = kwargs.get('bidirectional', False)

        # Set word embedding dimension
        self.word_emb_dim = kwargs.get('word_emb_dim', None)

        # Set word embedding path
        self.word_emb_path = kwargs.get('word_emb_path', None)

        # Set char gram k
        self.char_gram = kwargs.get('char_gram', 1)

        # Set char embedding dimension
        self.char_emb_dim = kwargs.get('char_emb_dim', None)

        # Set char embedding path
        self.char_emb_path = kwargs.get('char_emb_path', None)

        # Set learning rate
        self.lr = kwargs.get('lr', 1e-3)

        # Set learning epoch
        self.n_epochs = kwargs.get('n_epochs', 100)

        # Set ignore first k principal components
        self.l = kwargs.get('l', 0)

        # Set select top k principal components from the rest
        self.r = kwargs.get('r', 10)

        # Set learning batch size
        self.batch_size = kwargs.get('batch_size', 100)

        # Set rebalance setting
        self.rebalance = kwargs.get('rebalance', False)

        # Set surrounding window size for mention
        self.window_size = kwargs.get('window_size', 3)

        # Set relation type indicator (e.g., symmetric or asymmetric)
        self.asymmetric = kwargs.get('asymmetric', False)

        # Set max sentence length
        self.max_sentence_length = kwargs.get('max_sentence_length', 100)

        # Set kernel
        self.kernel = kwargs.get('kernel', None)

        # Set exp
        if self.kernel == 'exp':
            self.decay = kwargs.get('decay', 1.0)

        # Set host device
        self.host_device = kwargs.get('host_device', 'cpu')

        # Replace placeholders in embedding files
        self.replace = kwargs.get('replace', {})

        # Set method to reduce variance
        self.method = kwargs.get('method', None)

        print "==============================================="
        print "Number of learning epochs:         ", self.n_epochs
        print "Learning rate:                     ", self.lr
        print "Ignore top l principal components: ", self.l
        print "Select top k principal components: ", self.r
        print "Batch size:                        ", self.batch_size
        print "Rebalance:                         ", self.rebalance
        print "Surrounding window size:           ", self.window_size
        print "Use sentence sequence:             ", self.sent_feat
        print "Use window sequence:               ", self.cont_feat
        print "Bidirectional:                     ", self.bidirectional
        print "Host device:                       ", self.host_device
        print "Use char embeddings:               ", self.char
        print "Char gram:                         ", self.char_gram
        print "Kernel:                            ", self.kernel
        if self.kernel == 'exp':
            print "Exp kernel decay:                  ", self.decay
        print "Word embedding size:               ", self.word_emb_dim
        print "Char embedding size:               ", self.char_emb_dim
        print "Word embedding:                    ", self.word_emb_path
        print "Char embedding:                    ", self.char_emb_path
        print "Invariance method                  ", self.method
        print "NER/1-arity candidates             ", self.ner
        print "==============================================="

        assert self.word_emb_path is not None
        if self.char:
            assert self.char_emb_path is not None

        if kwargs.get('init_pretrained', False):
            self.create_dict(kwargs['init_pretrained'], word=True, char=self.char)
            del self.model_kwargs["init_pretrained"]

    def train(self, X_train, Y_train, X_dev=None, Y_dev=None, print_freq=5, dev_ckpt=True,
              dev_ckpt_delay=0.75, save_dir='checkpoints', **kwargs):

        """
        Perform preprocessing of data, construct dataset-specific model, then
        train.
        """

        self._init_kwargs(**kwargs)

        verbose = print_freq > 0

        # Set random seed
        torch.manual_seed(self.seed)
        if self.host_device in self.gpu:
            torch.cuda.manual_seed(self.seed)

        np.random.seed(seed=int(self.seed))

        # Set random seed for all numpy operations
        self.rand_state.seed(self.seed)

        # load embeddings from file
        self.load_embeddings()

        print "Done loading embeddings..."

        if self.method == 'magic1':
            if self.char:
                self.theta = np.ones((self.l + self.r) * max(self.word_emb_dim, self.char_emb_dim))
            else:
                self.theta = np.ones((self.l + self.r) * self.word_emb_dim)
        elif self.method == 'magicg':
            if self.char:
                self.theta = np.random.normal(0, 1.0, (self.l + self.r) * max(self.word_emb_dim, self.char_emb_dim))
            else:
                self.theta = np.random.normal(0, 1.0, (self.l + self.r) * self.word_emb_dim)
        elif self.method == 'procrustes':
            self.F = None
            if self.r > 0:
                while True:
                    self.F = np.random.normal(0, 1.0, (self.l + self.r) * max(self.word_emb_dim, self.char_emb_dim))
                    f1 = self.F[:(self.l + self.r) * self.word_emb_dim].reshape(((self.l + self.r), self.word_emb_dim))
                    product1 = np.dot(f1, f1.T)
                    product1 = product1 - np.identity(product1.shape[0])
                    if self.char:
                        f2 = self.F[:(self.l + self.r) * self.char_emb_dim].reshape(((self.l + self.r), self.char_emb_dim))
                        product2 = np.dot(f2, f2.T)
                        product2 = product2 - np.identity(product2.shape[0])
                    if product1.any() == 0:
                        continue
                    if self.char and product2.any() == 0:
                        continue
                    break

        cardinality = Y_train.shape[1] if len(Y_train.shape) > 1 else 2
        if cardinality != self.cardinality:
            raise ValueError("Training marginals cardinality ({0}) does not"
                             "match model cardinality ({1}).".format(Y_train.shape[1],
                                                                     self.cardinality))
        # Make sure marginals are in correct default format
        Y_train = reshape_marginals(Y_train)
        # Make sure marginals are in [0,1] (v.s e.g. [-1, 1])
        if self.cardinality > 2 and not np.all(Y_train.sum(axis=1) - 1 < 1e-10):
            raise ValueError("Y_train must be row-stochastic (rows sum to 1).")
        if not np.all(Y_train >= 0):
            raise ValueError("Y_train must have values in [0,1].")

        if self.cardinality == 2:
            # This removes unlabeled examples and optionally rebalances
            train_idxs = LabelBalancer(Y_train).get_train_idxs(self.rebalance,
                                                               rand_state=self.rand_state)
        else:
            # In categorical setting, just remove unlabeled
            diffs = Y_train.max(axis=1) - Y_train.min(axis=1)
            train_idxs = np.where(diffs > 1e-6)[0]
        X_train = [X_train[j] for j in train_idxs] if self.representation \
            else X_train[train_idxs, :]
        Y_train = Y_train[train_idxs]

        if self.weights is not None:
            new_weights = self.weights[train_idxs]
            self.weights = Variable(torch.from_numpy(new_weights).float(), requires_grad=False)
        else:
            self.weights = Variable(torch.from_numpy(np.ones(len(Y_train))).float(), requires_grad=False)

        if verbose:
            st = time()
            print "[%s] n_train= %s" % (self.name, len(X_train))

        X_train = self._preprocess_data_combination(X_train)
        if X_dev is not None:
            X_dev = self._preprocess_data_combination(X_dev)
        Y_train = torch.from_numpy(Y_train).float()

        new_X_train = None
        for i in range(len(X_train)):
            feature = self.gen_feature(X_train[i])
            if new_X_train is None:
                new_X_train = torch.from_numpy(np.zeros((len(X_train), feature.size(1)), dtype=np.float)).float()
            new_X_train[i] = feature
        data_set = data_utils.TensorDataset(new_X_train, Y_train)
        train_loader = data_utils.DataLoader(data_set, batch_size=self.batch_size, shuffle=False)

        n_examples, n_features = new_X_train.size()
        n_classes = 1 if self.cardinality == 2 else None

        self.model = self.build_model(n_features, n_classes)
        loss = nn.MultiLabelSoftMarginLoss(size_average=False)

        optimizer = torch.optim.Adam(self.model.parameters(), lr=self.lr)

        dev_score_opt = 0.0

        for idx in range(self.n_epochs):
            cost = 0.
            for (x, y), j in zip(train_loader, range(0, len(self.weights),
                                                            self.batch_size)):
                # match to batch size of torch's DataLoader
                weights = self.weights[j:(j+self.batch_size)]
                loss = WeightedMultiLabelSoftMarginLoss(weight=weights,
                                                        size_average=False)    
                cost += self.train_model(self.model, loss, optimizer, x, y.float())
            if verbose and ((idx + 1) % print_freq == 0 or idx + 1 == self.n_epochs):
                msg = "[%s] Epoch %s, Training error: %s" % (self.name, idx + 1, cost / n_examples)
                if X_dev is not None:
                    scores = self.score(X_dev, Y_dev, batch_size=self.batch_size)
                    score = scores if self.cardinality > 2 else scores[-1]
                    score_label = "Acc." if self.cardinality > 2 else "F1"
                    msg += '\tDev {0}={1:.2f}'.format(score_label, 100. * score)
                print msg

                if X_dev is not None and dev_ckpt and idx > dev_ckpt_delay * self.n_epochs and score > dev_score_opt:
                    dev_score_opt = score
                    self.save(save_dir=save_dir, only_param=True)

        # Conclude training
        if verbose:
            print("[{0}] Training done ({1:.2f}s)".format(self.name, time() - st))

        # If checkpointing on, load last checkpoint (i.e. best on dev set)
        if dev_ckpt and X_dev is not None and verbose and dev_score_opt > 0:
            self.load(save_dir=save_dir, only_param=True)

    def _marginals_batch(self, X):
        new_X_train = None
        X = self._preprocess_data_combination(X)

        for i in range(len(X)):
            feature = self.gen_feature(X[i])
            if new_X_train is None:
                new_X_train = torch.from_numpy(np.zeros((len(X), feature.size(1))))
            new_X_train[i] = feature

        new_X_train = new_X_train.float()

        return self.predict(self.model, new_X_train)

    def embed(self, X):

        new_X_train = None
        X = self._preprocess_data_combination(X)

        for i in range(len(X)):
            feature = self.gen_feature(X[i])
            if new_X_train is None:
                new_X_train = torch.from_numpy(np.zeros((len(X), feature.size(1))))
            new_X_train[i] = feature

        return new_X_train.float().numpy()

    def save(self, model_name=None, save_dir='checkpoints', verbose=True,
             only_param=False):
        """Save current model."""
        model_name = model_name or self.name

        # Note: Model checkpoints need to be saved in separate directories!
        model_dir = os.path.join(save_dir, model_name)
        if not os.path.exists(model_dir):
            os.makedirs(model_dir)

        if not only_param:
            # Save model kwargs needed to rebuild model
            with open(os.path.join(model_dir, "model_kwargs.pkl"), 'wb') as f:
                dump(self.model_kwargs, f)

            # Save model dicts needed to rebuild model
            with open(os.path.join(model_dir, "model_dicts.pkl"), 'wb') as f:
                if self.char:
                    dump({'char_dict': self.char_dict, 'word_dict': self.word_dict, 'char_emb': self.char_emb,
                          'word_emb': self.word_emb, 'weights': self.weights}, f)
                else:
                    dump({'word_dict': self.word_dict, 'word_emb': self.word_emb, 'weights': self.weights}, f)

            if self.method:
                # Save model invariance data needed to rebuild model
                with open(os.path.join(model_dir, "model_invariance.pkl"), 'wb') as f:
                    if self.method in ['magic1', 'magicg']:
                        dump({'theta': self.theta}, f)
                    else:
                        dump({'F': self.F}, f)

        torch.save(self.model, os.path.join(model_dir, model_name))

        if verbose:
            print("[{0}] Model saved as <{1}>, only_param={2}".format(self.name, model_name, only_param))

    def load(self, model_name=None, save_dir='checkpoints', verbose=True, only_param=False):
        """Load model from file and rebuild in new graph / session."""
        model_name = model_name or self.name
        model_dir = os.path.join(save_dir, model_name)

        if not only_param:
            # Load model kwargs needed to rebuild model
            with open(os.path.join(model_dir, "model_kwargs.pkl"), 'rb') as f:
                model_kwargs = load(f)
                self._init_kwargs(**model_kwargs)

            # Save model dicts needed to rebuild model
            with open(os.path.join(model_dir, "model_dicts.pkl"), 'rb') as f:
                d = load(f)
                self.word_dict = d['word_dict']
                self.word_emb = d['word_emb']
                if self.char:
                    self.char_dict = d['char_dict']
                    self.char_emb = d['char_emb']
                try:
                    self.weights = d['weights']
                except KeyError:
                    pass

            if self.method:
                # Save model invariance data needed to rebuild model
                with open(os.path.join(model_dir, "model_invariance.pkl"), 'rb') as f:
                    d = load(f)
                    if self.method in ['magic1', 'magicg']:
                        self.theta = d['theta']
                    else:
                        self.F = d['F']

        self.model = torch.load(os.path.join(model_dir, model_name))

        if verbose:
            print("[{0}] Loaded model <{1}>, only_param={2}".format(self.name, model_name, only_param))<|MERGE_RESOLUTION|>--- conflicted
+++ resolved
@@ -566,11 +566,9 @@
 
         self.model_kwargs = kwargs
 
-<<<<<<< HEAD
         self.weights = kwargs.get('weights',None)
-=======
+        
         self.ner = kwargs.get('ner', False)
->>>>>>> 41f5b82b
 
         # Set if use char embeddings
         self.char = kwargs.get('char', False)
@@ -783,7 +781,6 @@
         n_classes = 1 if self.cardinality == 2 else None
 
         self.model = self.build_model(n_features, n_classes)
-        loss = nn.MultiLabelSoftMarginLoss(size_average=False)
 
         optimizer = torch.optim.Adam(self.model.parameters(), lr=self.lr)
 
