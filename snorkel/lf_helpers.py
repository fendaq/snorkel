from .models import Span, Phrase
from itertools import chain
from utils import tokens_to_ngrams

def get_text_splits(c):
    """
    Given a k-arity Candidate defined over k Spans, return the chunked parent context (e.g. Sentence)
    split around the k constituent Spans.

    NOTE: Currently assumes that these Spans are in the same Context
    """
    spans = []
    for i, span in enumerate(c.get_arguments()):
        if not isinstance(span, Span):
            raise ValueError("Handles Span-type Candidate arguments only")

        # Note: {{0}}, {{1}}, etc. does not work as an un-escaped regex pattern, hence A, B, ...
        spans.append((span.char_start, span.char_end, chr(65+i)))
    spans.sort()

    # NOTE: Assume all Spans in same parent Context
    text = span.parent.text

    # Get text chunks
    chunks = [text[:spans[0][0]], "{{%s}}" % spans[0][2]]
    for j in range(len(spans)-1):
        chunks.append(text[spans[j][1]+1:spans[j+1][0]])
        chunks.append("{{%s}}" % spans[j+1][2])
    chunks.append(text[spans[-1][1]+1:])
    return chunks


def get_tagged_text(c):
    """
    Returns the text of c's parent context with c's unary spans replaced with tags {{A}}, {{B}}, etc.
    A convenience method for writing LFs based on e.g. regexes.
    """
    return "".join(get_text_splits(c))


def get_text_between(c):
    """
    Returns the text between the two unary Spans of a binary-Span Candidate, where
    both are in the same Sentence.
    """
    chunks = get_text_splits(c)
    if len(chunks) == 5:
        return chunks[2]
    else:
        raise ValueError("Only applicable to binary Candidates")


<<<<<<< HEAD
=======
def get_between_tokens(c, attrib='words', case_sensitive=False):
    """
    TODO: write doc_string
    """
    if len(c.get_arguments()) != 2:
        raise ValueError("Only applicable to binary Candidates")
    span0 = c[0]
    span1 = c[1]
    distance = abs(span0.get_word_start() - span1.get_word_start())
    if span0.get_word_start() < span1.get_word_start():
        return get_right_tokens(span0, window=distance-1, attrib=attrib, case_sensitive=case_sensitive)
    else: # span0.get_word_start() > span1.get_word_start()
        return get_left_tokens(span1, window=distance-1, attrib=attrib, case_sensitive=case_sensitive)


>>>>>>> 055854d9
def get_left_tokens(c, window=3, attrib='words', case_sensitive=False):
    """
    Return the tokens within a window to the _left_ of the Candidate.
    For higher-arity Candidates, defaults to the _first_ argument.
    :param window: The number of tokens to the left of the first argument to return
    :param attrib: The token attribute type (e.g. words, lemmas, poses)
    """
    span = c if isinstance(c, Span) else c[0] 
    i    = span.get_word_start()
    f = (lambda w: w) if case_sensitive else (lambda w: w.lower())
    return map(f, span.parent._asdict()[attrib][max(0, i-window):i])


def get_right_tokens(c, window=3, attrib='words', case_sensitive=False):
    """
    Return the tokens within a window to the _right_ of the Candidate.
    For higher-arity Candidates, defaults to the _last_ argument.
    :param window: The number of tokens to the right of the last argument to return
    :param attrib: The token attribute type (e.g. words, lemmas, poses)
    """
    span = c if isinstance(c, Span) else c[-1]
    i    = span.get_word_end()
    f = (lambda w: w) if case_sensitive else (lambda w: w.lower())
    return map(f, span.parent._asdict()[attrib][i+1:i+1+window])
<<<<<<< HEAD
=======


>>>>>>> 055854d9


def contains_token(c, tok, attrib='words', case_sensitive=False):
    """
    Checks if any of the contituent Spans contain a token
    :param attrib: The token attribute type (e.g. words, lemmas, poses)
    """
    spans = [c] if isinstance(c, Span) else c.get_arguments()
    f = (lambda w: w) if case_sensitive else (lambda w: w.lower())
    return f(tok) in set(chain.from_iterable(map(f, span.get_attrib_tokens(attrib))
        for span in spans))


def get_doc_candidate_spans(c):
    """
    Get the Spans in the same document as Candidate c, where these Spans are
    arguments of Candidates.
    """
    # TODO: Fix this to be more efficient and properly general!!
    spans = list(chain.from_iterable(s.spans for s in c[0].parent.document.sentences))
    return [s for s in spans if s != c[0]]


def get_sent_candidate_spans(c):
    """
    Get the Spans in the same Sentence as Candidate c, where these Spans are
    arguments of Candidates.
    """
    # TODO: Fix this to be more efficient and properly general!!
    return [s for s in c[0].parent.spans if s != c[0]]


def get_matches(lf, candidate_set, match_values=[1,-1]):
    """
    A simple helper function to see how many matches (non-zero by default) an LF gets.
    Returns the matched set, which can then be directly put into the Viewer.
    """
    matches = []
    for c in candidate_set:
        label = lf(c)
        if label in match_values:
            matches.append(c)
    print "%s matches" % len(matches)
    return matches

############################### TABLE LF HELPERS ###############################
def get_cell_ngrams(span, attrib='words', n_max=3, case_sensitive=False):
    """
    Checks if any of the contituent Spans contain a token
    :param attrib: The token attribute type (e.g. words, lemmas, poses)
    """
    if (not isinstance(span, Span) or 
        not isinstance(span.parent, Phrase) or
        span.parent.cell is None): return []
    f = (lambda w: w) if case_sensitive else (lambda w: w.lower())
    return list(chain.from_iterable(tokens_to_ngrams(map(f, getattr(phrase,attrib)), n_max=n_max) 
        for phrase in span.parent.cell.phrases))


# def neighborhood_ngrams(attr='words', n_max=3, dist=1, case_sensitive=False):
#     # TODO: Fix this to be more efficient (optimize with SQL query)
#     if self.context.cell is None: return
#     f = lambda x: 0 < x and x <= dist
#     phrases = [phrase for phrase in self.context.table.phrases if
#         phrase.row_num is not None and phrase.col_num is not None and
#         f(abs(phrase.row_num - self.context.row_num) + abs(phrase.col_num - self.context.col_num))]
#     for phrase in phrases:
#         for ngram in slice_into_ngrams(getattr(phrase,attr), n_max=n_max):
#             yield ngram if case_sensitive else ngram.lower()


def neighbor_ngrams(attr='words', n_max=3, dist=1, case_sensitive=False):
    # TODO: Fix this to be more efficient (optimize with SQL query)
    if self.context.cell is None: return
    for phrase in self.context.table.phrases:
        if phrase.row_num is None or phrase.col_num is None: continue
        side = ''
        row_diff = phrase.row_num - self.context.row_num
        col_diff = phrase.col_num - self.context.col_num
        if col_diff==0:
            if 0 < row_diff and row_diff <= dist:
                side = "UP"
            elif  0 > row_diff and row_diff >= -dist:
                side = "DOWN"
        elif row_diff==0:
            if 0 < col_diff and col_diff <= dist:
                side = "RIGHT"
            elif  0 > col_diff and col_diff >= -dist:
                side = "LEFT"
        if side:
            for ngram in slice_into_ngrams(getattr(phrase,attr), n_max=n_max):
                yield (ngram,side) if case_sensitive else (ngram.lower(), side)


def aligned_ngrams(attr='words', n_max=3, case_sensitive=False):
    if self.context.cell is None: return
    for ngram in self.row_ngrams(attr=attr, n_max=n_max, case_sensitive=case_sensitive):
        yield ngram
    for ngram in self.col_ngrams(attr=attr, n_max=n_max, case_sensitive=case_sensitive):
        yield ngram


def head_ngrams(axis, attr='words', n_max=3, case_sensitive=False, induced=False):
    head_cell = self.head_cell(axis, induced=induced)
    ngrams = chain.from_iterable(
        self._get_phrase_ngrams(phrase, attr=attr, n_max=n_max) 
        for cell in cells for phrase in cell.phrases)
    return [ngram.lower() for ngram in ngrams] if not case_sensitive else ngrams


def row_ngrams(attr='words', n_max=3, case_sensitive=False):
    if self.context.cell is None: return
    cells = self.row_cells()
    ngrams = chain.from_iterable(
        self._get_phrase_ngrams(phrase, attr=attr, n_max=n_max) 
        for cell in cells for phrase in cell.phrases)
    if ngrams is None: return
    for ngram in ngrams:
        yield ngram if case_sensitive else ngram.lower()


def col_ngrams(attr='words', n_max=3, case_sensitive=False):
    if self.context.cell is None: return
    cells = self.col_cells()
    ngrams = chain.from_iterable(
        self._get_phrase_ngrams(phrase, attr=attr, n_max=n_max) 
        for cell in cells for phrase in cell.phrases)
    if ngrams is None: return
    for ngram in ngrams:
        yield ngram if case_sensitive else ngram.lower()


def head_cell(axis, induced=False):
    if axis not in ('row', 'col'): 
        raise Exception("Axis must equal 'row' or 'col' ")

    cells = self._get_aligned_cells(axis=axis)
    axis_name = axis + '_num'
    head_cell = sorted(cells, key=lambda x: getattr(x,axis_name))[0]
    
    if induced and not head_cell.text.isspace():
        other_axis = 'col' if axis == 'row' else 'row'
        other_axis_name = other_axis + '_num'
        # get aligned cells to head_cell that appear before head_cell and aren't empty
        aligned_cells = [cell for cell in head_cell.table.cells
                            if getattr(cell,other_axis_name) == getattr(head_cell,other_axis_name)
                            if getattr(cell,axis_name) < getattr(head_cell,axis_name)
                            and not cell.text.isspace()]
        # pick the last cell among the ones identified above
        aligned_cells = sorted(aligned_cells, key=lambda x: getattr(x,axis_name), reverse=True)
        if aligned_cells:
            head_cell = aligned_cells[0]

    return head_cell


def row_cells(self):
    return [cell for cell in self._get_aligned_cells(axis='row')]


def col_cells(self):
    return [cell for cell in self._get_aligned_cells(axis='col')]


def _get_aligned_cells(axis='row'):
    axis_name = axis + '_num'
    cells = [cell for cell in self.context.table.cells
        if getattr(cell,axis_name) == getattr(self.context,axis_name)
        and cell != self.context.cell]
    return cells


def _get_phrase_ngrams(phrase, n_max=3, attr='words'):
    for ngram in slice_into_ngrams(getattr(phrase,attr), n_max=n_max):
        yield ngram
<|MERGE_RESOLUTION|>--- conflicted
+++ resolved
@@ -50,8 +50,6 @@
         raise ValueError("Only applicable to binary Candidates")
 
 
-<<<<<<< HEAD
-=======
 def get_between_tokens(c, attrib='words', case_sensitive=False):
     """
     TODO: write doc_string
@@ -67,7 +65,6 @@
         return get_left_tokens(span1, window=distance-1, attrib=attrib, case_sensitive=case_sensitive)
 
 
->>>>>>> 055854d9
 def get_left_tokens(c, window=3, attrib='words', case_sensitive=False):
     """
     Return the tokens within a window to the _left_ of the Candidate.
@@ -92,11 +89,6 @@
     i    = span.get_word_end()
     f = (lambda w: w) if case_sensitive else (lambda w: w.lower())
     return map(f, span.parent._asdict()[attrib][i+1:i+1+window])
-<<<<<<< HEAD
-=======
-
-
->>>>>>> 055854d9
 
 
 def contains_token(c, tok, attrib='words', case_sensitive=False):
