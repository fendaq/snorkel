--- conflicted
+++ resolved
@@ -291,15 +291,15 @@
 
     def train_lf_model(self, w0=1.0, **model_hyperparams):
         """Train the first _generative_ model of the LFs"""
-<<<<<<< HEAD
-        w0 = w0 * np.ones(self.m)
-        self.training_model = self.gen_model
-        self.training_model.train(self.L_train, w0=w0, **model_hyperparams)
-=======
+
+        #w0 = w0 * np.ones(self.m)
+        #self.training_model = self.gen_model
+        #self.training_model.train(self.L_train, w0=w0, **model_hyperparams)
+
         w0 = w0*np.ones(self.m)
         self.training_model =  self.gen_model
         self.training_model.train(self.L_train, w0=w0)
->>>>>>> 31fd6557
+
 
         # Compute marginal probabilities over the candidates from this model of the training set
         return self.training_model.marginals(self.L_train)
