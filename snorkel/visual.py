from .models import Phrase
import re
import subprocess
import os
from collections import OrderedDict, defaultdict
from pprint import pprint
from timeit import default_timer as timer
import warnings

import numpy as np
import pandas as pd
from bs4 import BeautifulSoup
from editdistance import eval as editdist # Alternative library: python-levenshtein
from selenium import webdriver
import httplib

from utils_visual import display_boxes

class VisualLinker():
    def __init__(self, pdf_path, time=False, verbose=False, very_verbose=False):
        self.pdf_path = pdf_path
        self.pdf_file = None
        self.verbose = verbose
        self.vverbose = very_verbose
        self.time = time
        self.coordinate_map = None
        self.pdf_word_list = None
        self.html_word_list = None
        self.links = None
        self.pdf_dim = None
        delimiters = u"([\(\)\,\?\u2212\u201C\u201D\u2018\u2019\u00B0\*\']|(?<!http):|\.$|\.\.\.)"
        self.separators = re.compile(delimiters)

    def parse_visual(self, document_name, phrases):
        self.phrases = phrases
        self.pdf_file = self.pdf_path + document_name + '.pdf'
        if not os.path.isfile(self.pdf_file):
            self.pdf_file = self.pdf_file[:-3]+"PDF"
        try:
            self.extract_pdf_words()
        except RuntimeError as e:
            warnings.warn(e.message, RuntimeWarning)
            return
        self.extract_html_words()
<<<<<<< HEAD
        if self.vverbose: pprint(self.html_word_list[:5])
        if self.time: print "Elapsed: %0.3f s" % (timer() - tic)


        tic = timer()
        self.link_lists(search_max=200)
        if self.vverbose: self.display_links()
        if self.time: print "Elapsed: %0.3f s" % (timer() - tic)

        tic = timer()
        self.update_coordinates()
        if self.time: print "Elapsed: %0.3f s" % (timer() - tic)
=======
        self.link_lists(search_max=200)
        for phrase in self.update_coordinates():
            yield phrase
>>>>>>> ea4c2e74

    def extract_pdf_words(self):
        num_pages = subprocess.check_output(
                "pdfinfo '{}' | grep -a Pages | sed 's/[^0-9]*//'".format(self.pdf_file), shell=True)
        pdf_word_list = []
        coordinate_map = {}
        for i in range(1, int(num_pages) + 1):
            html_content = subprocess.check_output(
                    "pdftotext -f {} -l {} -bbox-layout '{}' -".format(str(i), str(i), self.pdf_file), shell=True)
            soup = BeautifulSoup(html_content, "html.parser")
            pages = soup.find_all('page')
            pdf_word_list_i, coordinate_map_i = self._coordinates_from_HTML(pages[0], i)
            pdf_word_list += pdf_word_list_i
            # update coordinate map
            coordinate_map.update(coordinate_map_i)
        self.pdf_word_list = pdf_word_list
        self.coordinate_map = coordinate_map
        if len(self.pdf_word_list) == 0:
            raise RuntimeError("Words could not be extracted from PDF: %s" % self.pdf_file)
        # take last page dimensions
        page_width, page_height = int(float(pages[0].get('width'))), int(float(pages[0].get('height')))
        self.pdf_dim = (page_width, page_height)
        if self.verbose:
            print "Extracted %d pdf words" % len(self.pdf_word_list)

    def _coordinates_from_HTML(self, page, page_num):
        pdf_word_list = []
        coordinate_map = {}
        block_coordinates = {}
        blocks = page.find_all('block')
        i = 0  # counter for word_id in page_num
        for block in blocks:
            x_min_block = int(float(block.get('xmin')))
            y_min_block = int(float(block.get('ymin')))
            lines = block.find_all('line')
            for line in lines:
                y_min_line = int(float(line.get('ymin')))
                y_max_line = int(float(line.get('ymax')))
                words = line.find_all("word")
                for word in words:
                    xmin = int(float(word.get('xmin')))
                    xmax = int(float(word.get('xmax')))
                    for content in self.separators.split(word.getText()):
                        if len(content) > 0:  # Ignore empty characters
                            word_id = (page_num, i)
                            pdf_word_list.append((word_id, content))
                            coordinate_map[word_id] = (page_num, y_min_line, xmin, y_max_line,
                                                       xmax)
                            block_coordinates[word_id] = (y_min_block, x_min_block)
                            i += 1
        # sort pdf_word_list by page, block top then block left, top, then left
        pdf_word_list = sorted(pdf_word_list,
                               key=lambda (word_id, _): block_coordinates[word_id] + coordinate_map[word_id][1:3])
        return pdf_word_list, coordinate_map

    def extract_html_words(self):
        html_word_list = []
        for phrase in self.phrases:
            for i, word in enumerate(phrase.words):
                html_word_list.append(((phrase.stable_id, i), word))
        self.html_word_list = html_word_list
        if self.verbose:
            print "Extracted %d html words" % len(self.html_word_list)

    def link_lists(self, search_max=100, edit_cost=20, offset_cost=1):
        # NOTE: there are probably some inefficiencies here from rehashing words 
        # multiple times, but we're not going to worry about that for now

        def link_exact(l, u):
            l, u, L, U = get_anchors(l, u)
            html_dict = defaultdict(list)
            pdf_dict = defaultdict(list)
            for i, (_, word) in enumerate(self.html_word_list[l:u]):
                if html_to_pdf[l + i] is None:
                    html_dict[word].append(l + i)
            for j, (_, word) in enumerate(self.pdf_word_list[L:U]):
                if pdf_to_html[L + j] is None:
                    pdf_dict[word].append(L + j)
            for word, html_list in html_dict.items():
                pdf_list = pdf_dict[word]
                if len(html_list) == len(pdf_list):
                    for k in range(len(html_list)):
                        html_to_pdf[html_list[k]] = pdf_list[k]
                        pdf_to_html[pdf_list[k]] = html_list[k]

        def link_fuzzy(i):
            (_, word) = self.html_word_list[i]
            l = u = i
            l, u, L, U = get_anchors(l, u)
            offset = int(L + float(i - l) / (u - l) * (U - L))
            searchIndices = np.clip(offset + search_order, 0, M - 1)
            cost = [0] * search_max
            for j, k in enumerate(searchIndices):
                other = self.pdf_word_list[k][1]
                if (word.startswith(other) or word.endswith(other) or
                        other.startswith(word) or other.endswith(word)):
                    html_to_pdf[i] = k
                    return
                else:
                    cost[j] = int(editdist(word, other)) * edit_cost + j * offset_cost
            html_to_pdf[i] = searchIndices[np.argmin(cost)]
            return

        def get_anchors(l, u):
            while l >= 0 and html_to_pdf[l] is None: l -= 1
            while u < N and html_to_pdf[u] is None: u += 1
            if l < 0:
                l = 0
                L = 0
            else:
                L = html_to_pdf[l]
            if u >= N:
                u = N
                U = M
            else:
                U = html_to_pdf[u]
            return l, u, L, U

        def display_match_counts():
            matches = sum([html_to_pdf[i] is not None and
                           self.html_word_list[i][1] == self.pdf_word_list[html_to_pdf[i]][1] for i in
                           range(len(self.html_word_list))])
            total = len(self.html_word_list)
            print "(%d/%d) = %0.2f (%d)" % (matches, total, float(matches) / total)
            return matches

        N = len(self.html_word_list)
        M = len(self.pdf_word_list)
        assert (N > 0 and M > 0)
        html_to_pdf = [None] * N
        pdf_to_html = [None] * M
        search_radius = search_max / 2

        # first pass: global search for exact matches
        link_exact(0, N)
        if self.vverbose:
            print "Global exact matching:"
            display_match_counts()

        # second pass: local search for exact matches
        for i in range((N + 2) / search_radius + 1):
            link_exact(max(0, i * search_radius - search_radius), min(N, i * search_radius + search_radius))
        if self.vverbose:
            print "Local exact matching:"

        # third pass: local search for approximate matches
        search_order = np.array([(-1) ** (i % 2) * (i / 2) for i in range(1, search_max + 1)])
        for i in range(len(html_to_pdf)):
            if html_to_pdf[i] is None:
                link_fuzzy(i)
        if self.vverbose:
            print "Local approximate matching:"
            display_match_counts

        # convert list to dict
        matches = sum([html_to_pdf[i] is not None and
                       self.html_word_list[i][1] == self.pdf_word_list[html_to_pdf[i]][1] for i in
                       range(len(self.html_word_list))])
        total = len(self.html_word_list)
        if self.verbose:
            print "Linked %d/%d (%0.2f) html words exactly" % (matches, total, float(matches) / total)
        self.links = OrderedDict((self.html_word_list[i][0], self.pdf_word_list[html_to_pdf[i]][0]) for i in
                                 range(len(self.html_word_list)))

    def link_lists_old(self, search_max=200, editCost=20, offsetCost=1, offsetInertia=5):
        DEBUG = False
        if DEBUG:
            offsetHist = []
            jHist = []
            editDistHist = 0
        offset = self._calculate_offset(self.html_word_list, self.pdf_word_list, max(search_max / 10, 5), search_max)
        offsets = [offset] * offsetInertia
        searchOrder = np.array([(-1) ** (i % 2) * (i / 2) for i in range(1, search_max + 1)])
        links = OrderedDict()
        for i, a in enumerate(self.html_word_list):
            j = 0
            searchIndices = np.clip(offset + searchOrder, 0, len(self.pdf_word_list) - 1)
            jMax = len(searchIndices)
            matched = False
            # Search first for exact matches
            while not matched and j < jMax:
                b = self.pdf_word_list[searchIndices[j]]
                if a[1] == b[1]:
                    links[a[0]] = b[0]
                    matched = True
                    offsets[i % offsetInertia] = searchIndices[j] + 1
                    offset = int(np.median(offsets))
                    if DEBUG:
                        jHist.append(j)
                        offsetHist.append(offset)
                j += 1
            # If necessary, search for min edit distance
            if not matched:
                cost = [0] * search_max
                for k, m in enumerate(searchIndices):
                    cost[k] = (editdist(a[1], self.pdf_word_list[m][1]) * editCost +
                               k * offsetCost)
                nearest = np.argmin(cost)
                links[a[0]] = self.pdf_word_list[searchIndices[nearest]][0]
                if DEBUG:
                    jHist.append(nearest)
                    offsetHist.append(searchIndices[nearest])
                    editDistHist += 1
        if DEBUG:
            print offsetHist
            print jHist
            print editDistHist
            self.offsetHist = offsetHist
        self.links = links
        if self.verbose:
            print "Linked %d words to %d bounding boxes" % (len(self.html_word_list), len(self.pdf_word_list))

    def _calculate_offset(self, listA, listB, seedSize, maxOffset):
        wordsA = zip(*listA[:seedSize])[1]
        wordsB = zip(*listB[:maxOffset])[1]
        offsets = []
        for i in range(seedSize):
            try:
                offsets.append(wordsB.index(wordsA[i]) - i)
            except:
                pass
        return int(np.median(offsets))

    def display_links(self, max_rows=100):
        html = []
        pdf = []
        j = []
        for i, l in enumerate(self.links):
            html.append(self.html_word_list[i][1])
            for k, b in enumerate(self.pdf_word_list):
                if b[0] == self.links[self.html_word_list[i][0]]:
                    pdf.append(b[1])
                    j.append(k)
                    break
        assert (len(pdf) == len(html))

        total = 0
        match = 0
        for i, word in enumerate(html):
            total += 1
            if word == pdf[i]:
                match += 1
        print (match, total, float(match) / total)

        data = {
            # 'i': range(len(self.links)),
            'html': html,
            'pdf': pdf,
            'j': j,
        }
        pd.set_option('display.max_rows', max_rows);
        print pd.DataFrame(data, columns=['html', 'pdf', 'j'])
        pd.reset_option('display.max_rows');

    def update_coordinates(self):
        for phrase in self.phrases:
            (page, top, left, bottom, right) = zip(
                    *[self.coordinate_map[self.links[((phrase.stable_id), i)]] for i in range(len(phrase.words))])
            phrase.page = list(page)
            phrase.top = list(top)
            phrase.left = list(left)
            phrase.bottom = list(bottom)
            phrase.right = list(right)
            yield phrase
        if self.verbose:
            print "Updated coordinates in snorkel.db"

    def display_candidates(self, candidates, page_num=1, display=True):
        """
        Displays the bounding boxes corresponding to candidates on an image of the pdf
        # boxes is a list of 5-tuples (page, top, left, bottom, right)
        """
        boxes = [get_box(span) for c in candidates for span in c.get_arguments()]
        display_boxes(self.pdf_file, boxes, page_num=page_num, display_img=display, alternate_colors=True)

    def display_words(self, target=None, page_num=1, display=True):
        boxes = []
        for phrase in self.phrases:
            for i, word in enumerate(phrase.words):
                if target is None or word == target:
                    boxes.append((
                        phrase.page[i],
                        phrase.top[i],
                        phrase.left[i],
                        phrase.bottom[i],
                        phrase.right[i]))
        display_boxes(self.pdf_file, boxes, page_num=page_num, display_img=display)

    def create_pdf(self, document_name, text, page_dim=None, split=True):
        """
        Creates a pdf file given an html string
        :param document_name: html file to convert
        :param split: if False, return pdf as one page
        :param text: html content to convert to pdf
        :param page_dim: pdf page dimensions in 'mm', 'cm', 'in' or 'px' (ex: page_dim=('5in', '7in')),
        if not specified, Letter is the default format
        """
        pdf_file = self.pdf_path + document_name + '.pdf'
        jscode = """
            var text = arguments[0];
            var pdf_file = arguments[1];
            var webPage = require("webpage");
            var page = webPage.create();
            {}
            var expectedContent = text;
            page.setContent(expectedContent, "");
            page.render(pdf_file);
            phantom.exit();
        """
        if split:
            if page_dim:
                width, height = page_dim
                jscode = jscode.format('page.paperSize = {{ width: "{}", height: "{}", margin: "1cm"}};'.format(width, height))
            else:
                jscode = jscode.format('page.paperSize = {format: "Letter", orientation: "portrait", margin: "1cm"};')
        else:
            jscode = jscode.format('')
        driver = webdriver.PhantomJS('phantomjs', service_log_path=os.path.devnull)
        driver.command_executor._commands['executePhantomScript'] = (
            'POST', '/session/{}/phantom/execute'.format(driver.session_id))
        driver.execute('executePhantomScript', {'script': jscode, 'args': [text, pdf_file]})
        try:
            driver.close()
        except httplib.BadStatusLine:
            pass


def get_box(span):
    box = (min(span.get_attrib_tokens('page')),
           min(span.get_attrib_tokens('top')),
           max(span.get_attrib_tokens('left')),
           min(span.get_attrib_tokens('bottom')),
           max(span.get_attrib_tokens('right')))
    return box<|MERGE_RESOLUTION|>--- conflicted
+++ resolved
@@ -42,24 +42,9 @@
             warnings.warn(e.message, RuntimeWarning)
             return
         self.extract_html_words()
-<<<<<<< HEAD
-        if self.vverbose: pprint(self.html_word_list[:5])
-        if self.time: print "Elapsed: %0.3f s" % (timer() - tic)
-
-
-        tic = timer()
-        self.link_lists(search_max=200)
-        if self.vverbose: self.display_links()
-        if self.time: print "Elapsed: %0.3f s" % (timer() - tic)
-
-        tic = timer()
-        self.update_coordinates()
-        if self.time: print "Elapsed: %0.3f s" % (timer() - tic)
-=======
         self.link_lists(search_max=200)
         for phrase in self.update_coordinates():
             yield phrase
->>>>>>> ea4c2e74
 
     def extract_pdf_words(self):
         num_pages = subprocess.check_output(
@@ -68,7 +53,7 @@
         coordinate_map = {}
         for i in range(1, int(num_pages) + 1):
             html_content = subprocess.check_output(
-                    "pdftotext -f {} -l {} -bbox-layout '{}' -".format(str(i), str(i), self.pdf_file), shell=True)
+                    "pdftotext -f {} -l {} -bbox -layout '{}' -".format(str(i), str(i), self.pdf_file), shell=True)
             soup = BeautifulSoup(html_content, "html.parser")
             pages = soup.find_all('page')
             pdf_word_list_i, coordinate_map_i = self._coordinates_from_HTML(pages[0], i)
